--- conflicted
+++ resolved
@@ -25,7 +25,7 @@
 import numpy as np
 import torch
 import tqdm
-from typing import Optional, Any, List
+from typing import Optional, Any
 from datetime import datetime
 from modulus.distributed.manager import DistributedManager
 from netCDF4 import Dataset as DS
@@ -44,13 +44,10 @@
 
 from earth2mip.netcdf import initialize_netcdf, update_netcdf
 from earth2mip.networks import get_model
-from earth2mip.schema import Grid, PerturbationStrategy
-from earth2mip.ensemble_schema import EnsembleRun
+from earth2mip.schema import EnsembleRun, Grid, PerturbationStrategy
 from earth2mip.time_loop import TimeLoop
 from earth2mip import regrid
 from earth2mip._channel_stds import channel_stds
-from earth2mip.diagnostic.base import DiagnosticBase
-from earth2mip.diagnostic.utils import filer_channels
 
 logger = logging.getLogger("inference")
 
@@ -68,25 +65,11 @@
     torch.save(restart, path)
 
 
-def run_diagnostics(
-    input: torch.Tensor(), diagnostics: List[DiagnosticBase], in_channels: List[str]
-):
-    outputs = []
-    out_channels = []
-    for diagnostic in diagnostics:
-        diag_input = filer_channels(input, in_channels.diagnostic.in_channels)
-        outputs.append(diagnostic(diag_input))
-        out_channels.extend(diagnostic.out_channels)
-
-    return torch.cat(outputs, axis=1), out_channels
-
-
 def run_ensembles(
     *,
     n_steps: int,
     weather_event,
     model: TimeLoop,
-    diagnostic_list: List[DiagnosticBase],
     perturb,
     x,
     nc,
@@ -95,17 +78,13 @@
     batch_size: int,
     rank: int,
     output_frequency: int,
-    io_grid: Optional[Grid],
+    output_grid: Optional[Grid],
     date_obj: datetime,
     restart_frequency: Optional[int],
     output_path: str,
     restart_initial_directory: str = "",
     progress: bool = True,
 ):
-<<<<<<< HEAD
-    if not io_grid:
-        io_grid = model.grid
-=======
     if not output_grid:
         output_grid = model.grid
 
@@ -115,17 +94,10 @@
         output_grid = model.grid
 
     lat, lon = output_grid.lat, output_grid.lon
->>>>>>> f49c6c90
-
-    regridder = regrid.get_regridder(model.grid, io_grid).to(device)
+
     diagnostics = initialize_netcdf(
-<<<<<<< HEAD
-        nc, domains, io_grid, io_grid.lat, io_grid.lon, n_ensemble, device
-=======
         nc, domains, output_grid, lat, lon, n_ensemble, model.device
->>>>>>> f49c6c90
     )
-
     initial_time = date_obj
     time_units = initial_time.strftime("hours since %Y-%m-%d %H:%M:%S")
     nc["time"].units = time_units
@@ -163,7 +135,6 @@
         # for time, data, restart in iterator:
 
         for k, (time, data, _) in enumerate(iterator):
-
             # if restart_frequency and k % restart_frequency == 0:
             #     save_restart(
             #         restart,
@@ -174,11 +145,6 @@
 
             # Saving the output
             if output_frequency and k % output_frequency == 0:
-
-                # Run diagnostic function for output
-                out, out_channels = run_diagnostics(data, diagnostic_list)
-                data = torch.cat([data, out], dim=1)
-
                 time_count += 1
                 logger.debug(f"Saving data at step {k} of {n_steps}.")
                 nc["time"][time_count] = cftime.date2num(time, nc["time"].units)
@@ -189,9 +155,9 @@
                     batch_id,
                     time_count,
                     model,
-                    io_grid.lat,
-                    io_grid.lon,
-                    model.out_channel_names + out_channels,
+                    lat,
+                    lon,
+                    model.out_channel_names,
                 )
 
             if k == n_steps:
@@ -218,13 +184,10 @@
 
     # If config is a file
     if os.path.exists(config):
-        with open(config) as f:
-            # Cant do strict here because need to convert str to enums
-            config: EnsembleRun = EnsembleRun.model_validate(json.load(f))
+        config: EnsembleRun = EnsembleRun.parse_file(config)
     # If string, assume JSON string
     elif isinstance(config, str):
-        # Cant do strict here because need to convert str to enums
-        config: EnsembleRun = EnsembleRun.model_validate(json.load(config))
+        config: EnsembleRun = EnsembleRun.parse_obj(json.loads(config))
     # Otherwise assume parsable obj
     else:
         raise ValueError(
@@ -401,11 +364,6 @@
     else:
         output_path = config.output_path
 
-    # Set up list of diagnostic functions
-    diagnostic_list = []
-    for diag_cfg in config.diagnostic:
-        diagnostic_list.append(diag_cfg.initialize())
-
     if not os.path.exists(output_path):
         # Avoid race condition across ranks
         os.makedirs(output_path, exist_ok=True)
@@ -414,7 +372,7 @@
         # Only rank 0 copies config files over
         config_path = os.path.join(output_path, "config.json")
         with open(config_path, "w") as f:
-            f.write(config.model_dump_json())
+            f.write(config.json())
 
     group_rank = torch.distributed.get_group_rank(group, dist.rank)
     output_file_path = os.path.join(output_path, f"ensemble_out_{group_rank}.nc")
@@ -422,8 +380,8 @@
     with DS(output_file_path, "w", format="NETCDF4") as nc:
         # assign global attributes
         nc.model = config.weather_model
-        nc.config = config.model_dump_json()
-        nc.weather_event = weather_event.model_dump_json()
+        nc.config = config.json()
+        nc.weather_event = weather_event.json()
         nc.date_created = datetime.now().isoformat()
         nc.history = " ".join(sys.argv)
         nc.institution = "NVIDIA"
@@ -432,7 +390,6 @@
         run_ensembles(
             weather_event=weather_event,
             model=model,
-            diagnostic_list=diagnostic_list,
             perturb=perturb,
             nc=nc,
             domains=weather_event.domains,
@@ -445,7 +402,7 @@
             date_obj=date_obj,
             restart_frequency=config.restart_frequency,
             output_path=output_path,
-            io_grid=config.output_grid,
+            output_grid=config.output_grid,
             progress=progress,
         )
     if torch.distributed.is_initialized():
