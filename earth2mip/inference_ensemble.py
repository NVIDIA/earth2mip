# SPDX-FileCopyrightText: Copyright (c) 2023 NVIDIA CORPORATION & AFFILIATES.
# SPDX-FileCopyrightText: All rights reserved.
# SPDX-License-Identifier: Apache-2.0
#
# Licensed under the Apache License, Version 2.0 (the "License");
# you may not use this file except in compliance with the License.
# You may obtain a copy of the License at
#
# http://www.apache.org/licenses/LICENSE-2.0
#
# Unless required by applicable law or agreed to in writing, software
# distributed under the License is distributed on an "AS IS" BASIS,
# WITHOUT WARRANTIES OR CONDITIONS OF ANY KIND, either express or implied.
# See the License for the specific language governing permissions and
# limitations under the License.

import argparse
import logging
import os
import sys
import xarray
import cftime
import json
from functools import partial
import numpy as np
import torch
import tqdm
from typing import Optional, Any
from datetime import datetime
from modulus.distributed.manager import DistributedManager
from netCDF4 import Dataset as DS

__all__ = ["run_inference"]

# need to import initial conditions first to avoid unfortunate
# GLIBC version conflict when importing xarray. There are some unfortunate
# issues with the environment.
from earth2mip import initial_conditions, time_loop
from earth2mip.ensemble_utils import (
    generate_noise_correlated,
    generate_bred_vector,
    generate_model_noise_correlated,
    generate_noise_grf,
)

from earth2mip.netcdf import initialize_netcdf, update_netcdf
from earth2mip.networks import get_model
from earth2mip.schema import EnsembleRun, Grid, PerturbationStrategy
from earth2mip.time_loop import TimeLoop
from earth2mip import regrid
from earth2mip._channel_stds import channel_stds

logger = logging.getLogger("inference")


def get_checkpoint_path(rank, batch_id, path):
    directory = os.path.join(path, f"{rank}")
    filename = f"{batch_id}.pth"
    return os.path.join(directory, filename)


def save_restart(restart, rank, batch_id, path):
    path = get_checkpoint_path(rank, batch_id, path)
    os.makedirs(os.path.dirname(path), exist_ok=True)
    logger.info(f"Saving restart file to {path}.")
    torch.save(restart, path)


def run_ensembles(
    *,
    n_steps: int,
    weather_event,
    model: TimeLoop,
    perturb,
    x,
    nc,
    domains,
    n_ensemble: int,
    batch_size: int,
    rank: int,
    output_frequency: int,
    output_grid: Optional[Grid],
    date_obj: datetime,
    restart_frequency: Optional[int],
    output_path: str,
    restart_initial_directory: str = "",
    progress: bool = True,
):
    if not output_grid:
        output_grid = model.grid

    regridder = regrid.get_regridder(model.grid, output_grid).to(model.device)

    if not output_grid:
        output_grid = model.grid

    lat, lon = output_grid.lat, output_grid.lon

    diagnostics = initialize_netcdf(
        nc, domains, output_grid, lat, lon, n_ensemble, model.device
    )
    initial_time = date_obj
    time_units = initial_time.strftime("hours since %Y-%m-%d %H:%M:%S")
    nc["time"].units = time_units
    nc["time"].calendar = "standard"

    for batch_id in range(0, n_ensemble, batch_size):
        logger.info(f"ensemble members {batch_id+1}-{batch_id+batch_size}/{n_ensemble}")
        batch_size = min(batch_size, n_ensemble - batch_id)

        x = x.repeat(batch_size, 1, 1, 1, 1)
        x = perturb(x, rank, batch_id, model.device)
        # restart_dir = weather_event.properties.restart

        # TODO: figure out if needed
        # if restart_dir:
        #     path = get_checkpoint_path(rank, batch_id, restart_dir)
        #     # TODO use logger
        #     logger.info(f"Loading from restart from {path}")
        #     kwargs = torch.load(path)
        # else:
        #     kwargs = dict(
        #         x=x,
        #         normalize=False,
        #         time=time,
        #     )

        iterator = model(initial_time, x)

        # Check if stdout is connected to a terminal
        if sys.stderr.isatty() and progress:
            iterator = tqdm.tqdm(iterator, total=n_steps)

        time_count = -1

        # for time, data, restart in iterator:

        for k, (time, data, _) in enumerate(iterator):
            # if restart_frequency and k % restart_frequency == 0:
            #     save_restart(
            #         restart,
            #         rank,
            #         batch_id,
            #         path=os.path.join(output_path, "restart", time.isoformat()),
            #     )

            # Saving the output
            if output_frequency and k % output_frequency == 0:
                time_count += 1
                logger.debug(f"Saving data at step {k} of {n_steps}.")
                nc["time"][time_count] = cftime.date2num(time, nc["time"].units)
                update_netcdf(
                    regridder(data),
                    diagnostics,
                    domains,
                    batch_id,
                    time_count,
                    model,
                    lat,
                    lon,
                    model.out_channel_names,
                )

            if k == n_steps:
                break

        # if restart_frequency is not None:
        #     save_restart(
        #         restart,
        #         rank,
        #         batch_id,
        #         path=os.path.join(output_path, "restart", "end"),
        #     )


def main(config=None):
    logging.basicConfig(level=logging.INFO)

    if config is None:
        parser = argparse.ArgumentParser()
        parser.add_argument("config")
        parser.add_argument("--weather_model", default=None)
        args = parser.parse_args()
        config = args.config

    # If config is a file
    if os.path.exists(config):
        config: EnsembleRun = EnsembleRun.parse_file(config)
    # If string, assume JSON string
    elif isinstance(config, str):
        config: EnsembleRun = EnsembleRun.parse_obj(json.loads(config))
    # Otherwise assume parsable obj
    else:
        raise ValueError(
            f"Passed config parameter {config} should be valid file or JSON string"
        )

    # if args and args.weather_model:
    #     config.weather_model = args.weather_model

    # Set up parallel
    DistributedManager.initialize()
    device = DistributedManager().device
    group = torch.distributed.group.WORLD

    logging.info(f"Earth-2 MIP config loaded {config}")
    logging.info(f"Loading model onto device {device}")
    model = get_model(config.weather_model, device=device)
<<<<<<< HEAD
    logging.info(f"Constructing initializer data source")
    perturb = get_perturbator(
        model,
        config,
    )
    model.noise_injection = get_noise_injection(
        config,
        device,
    )
    logging.info(f"Running inference")
=======
    logging.info("Constructing initializer data source")
    perturb = get_initializer(
        model,
        config,
    )
    logging.info("Running inference")
>>>>>>> 0c39191a
    run_inference(model, config, perturb, group)


def get_perturbator(
    model,
    config,
):
    def perturb(x, rank, batch_id, device):
        shape = x.shape
        if config.perturbation_strategy == PerturbationStrategy.gaussian:
            noise = config.noise_amplitude * torch.normal(
                torch.zeros(shape), torch.ones(shape)
            ).to(device)
        elif config.perturbation_strategy == PerturbationStrategy.correlated:
            noise = generate_noise_correlated(
                shape,
                reddening=config.noise_reddening,
                device=device,
                noise_amplitude=config.noise_amplitude,
            )
        elif config.perturbation_strategy == PerturbationStrategy.spherical_grf:
            noise = generate_noise_grf(
                shape,
                model.grid,
                sigma=config.grf_noise_sigma,
                alpha=config.grf_noise_alpha,
                tau=config.grf_noise_tau,
            ).to(device)
        elif config.perturbation_strategy == PerturbationStrategy.bred_vector:
            noise = generate_bred_vector(
                x,
                model,
                config.noise_amplitude,
                time=config.weather_event.properties.start_time,
            )
        elif config.perturbation_strategy == PerturbationStrategy.none:
            return x
        if rank == 0 and batch_id == 0:  # first ens-member is deterministic
            noise[0, :, :, :, :] = 0

<<<<<<< HEAD
=======
        # When field is not in known normalization dictionary set scale to 0
>>>>>>> 0c39191a
        scale = []
        for i, channel in enumerate(model.in_channel_names):
            if channel in channel_stds:
                scale.append(channel_stds[channel])
            else:
                scale.append(0)
        scale = torch.tensor(scale, device=x.device)

        if config.perturbation_channels is None:
            x += noise * scale[:, None, None]
        else:
            channel_list = model.in_channel_names
            indices = torch.tensor(
                [
                    channel_list.index(channel)
                    for channel in config.perturbation_channels
                    if channel in channel_list
                ]
            )
            x[:, :, indices, :, :] += (
                noise[:, :, indices, :, :] * scale[indices, None, None]
            )
        return x

    return perturb


def get_noise_injection(
    config,
    device,
):
    if config.noise_injection:
        noise_injection = partial(
            generate_model_noise_correlated,
            reddening=config.noise_reddening,
            device=device,
            noise_injection_amplitude=config.noise_injection_amplitude,
        )
    else:
        noise_injection = None
    return noise_injection


def run_basic_inference(
    model: time_loop.TimeLoop,
    n: int,
    data_source: Any,
    time: datetime,
):
    """Run a basic inference"""

    x = initial_conditions.get_initial_condition_for_model(model, data_source, time)

    arrays = []
    times = []
    for k, (time, data, _) in enumerate(model(time, x)):
        arrays.append(data.cpu().numpy())
        times.append(time)
        if k == n:
            break

    stacked = np.stack(arrays)
    coords = dict(lat=model.grid.lat, lon=model.grid.lon)
    coords["channel"] = model.out_channel_names
    coords["time"] = times
    return xarray.DataArray(
        stacked, dims=["time", "history", "channel", "lat", "lon"], coords=coords
    )


def run_inference(
    model: TimeLoop,
    config: EnsembleRun,
    perturb: Any = None,
    group: Any = None,
    progress: bool = True,
    # TODO add type hints
    data_source: Any = None,
):
    """Run an ensemble inference for a given config and a perturb function

    Args:
        group: the torch distributed group to use for the calculation
        progress: if True use tqdm to show a progress bar
        data_source: a Mapping object indexed by datetime and returning an
            xarray.Dataset object.
    """
    if not perturb:
        perturb = get_perturbator(model, config)

    if not group and torch.distributed.is_initialized():
        group = torch.distributed.group.WORLD

    weather_event = config.get_weather_event()

    if not data_source:
        data_source = initial_conditions.get_data_source(
            model.in_channel_names,
            initial_condition_source=weather_event.properties.initial_condition_source,
            netcdf=weather_event.properties.netcdf,
        )

    date_obj = weather_event.properties.start_time
    x = initial_conditions.get_initial_condition_for_model(model, data_source, date_obj)

    dist = DistributedManager()
    n_ensemble_global = config.ensemble_members
    n_ensemble = n_ensemble_global // dist.world_size
    if n_ensemble == 0:
        logger.warning("World size is larger than global number of ensembles.")
        n_ensemble = n_ensemble_global

    # Set random seed
    seed = config.seed
    torch.manual_seed(seed + dist.rank)
    np.random.seed(seed + dist.rank)

    if config.output_dir:
        date_str = "{:%Y_%m_%d_%H_%M_%S}".format(date_obj)
        name = weather_event.properties.name
        output_path = (
            f"{config.output_dir}/"
            f"Output.{config.weather_model}."
            f"{name}.{date_str}"
        )
    else:
        output_path = config.output_path

    if not os.path.exists(output_path):
        # Avoid race condition across ranks
        os.makedirs(output_path, exist_ok=True)

    if dist.rank == 0:
        # Only rank 0 copies config files over
        config_path = os.path.join(output_path, "config.json")
        with open(config_path, "w") as f:
            f.write(config.json())

    group_rank = torch.distributed.get_group_rank(group, dist.rank)
    output_file_path = os.path.join(output_path, f"ensemble_out_{group_rank}.nc")

    with DS(output_file_path, "w", format="NETCDF4") as nc:
        # assign global attributes
        nc.model = config.weather_model
        nc.config = config.json()
        nc.weather_event = weather_event.json()
        nc.date_created = datetime.now().isoformat()
        nc.history = " ".join(sys.argv)
        nc.institution = "NVIDIA"
        nc.Conventions = "CF-1.10"

        run_ensembles(
            weather_event=weather_event,
            model=model,
            perturb=perturb,
            nc=nc,
            domains=weather_event.domains,
            x=x,
            n_ensemble=n_ensemble,
            n_steps=config.simulation_length,
            output_frequency=config.output_frequency,
            batch_size=config.ensemble_batch_size,
            rank=dist.rank,
            date_obj=date_obj,
            restart_frequency=config.restart_frequency,
            output_path=output_path,
            output_grid=config.output_grid,
            progress=progress,
        )
    if torch.distributed.is_initialized():
        torch.distributed.barrier(group)

    logger.info(f"Ensemble forecast finished, saved to: {output_file_path}")


if __name__ == "__main__":
    main()<|MERGE_RESOLUTION|>--- conflicted
+++ resolved
@@ -206,9 +206,8 @@
     logging.info(f"Earth-2 MIP config loaded {config}")
     logging.info(f"Loading model onto device {device}")
     model = get_model(config.weather_model, device=device)
-<<<<<<< HEAD
-    logging.info(f"Constructing initializer data source")
-    perturb = get_perturbator(
+    logging.info("Constructing initializer data source")
+    perturb = get_initializer(
         model,
         config,
     )
@@ -216,19 +215,11 @@
         config,
         device,
     )
-    logging.info(f"Running inference")
-=======
-    logging.info("Constructing initializer data source")
-    perturb = get_initializer(
-        model,
-        config,
-    )
     logging.info("Running inference")
->>>>>>> 0c39191a
     run_inference(model, config, perturb, group)
 
 
-def get_perturbator(
+def get_initializer(
     model,
     config,
 ):
@@ -265,10 +256,7 @@
         if rank == 0 and batch_id == 0:  # first ens-member is deterministic
             noise[0, :, :, :, :] = 0
 
-<<<<<<< HEAD
-=======
         # When field is not in known normalization dictionary set scale to 0
->>>>>>> 0c39191a
         scale = []
         for i, channel in enumerate(model.in_channel_names):
             if channel in channel_stds:
@@ -357,7 +345,7 @@
             xarray.Dataset object.
     """
     if not perturb:
-        perturb = get_perturbator(model, config)
+        perturb = get_initializer(model, config)
 
     if not group and torch.distributed.is_initialized():
         group = torch.distributed.group.WORLD
