# SPDX-FileCopyrightText: Copyright (c) 2023 NVIDIA CORPORATION & AFFILIATES.
# SPDX-FileCopyrightText: All rights reserved.
# SPDX-License-Identifier: Apache-2.0
#
# Licensed under the Apache License, Version 2.0 (the "License");
# you may not use this file except in compliance with the License.
# You may obtain a copy of the License at
#
# http://www.apache.org/licenses/LICENSE-2.0
#
# Unless required by applicable law or agreed to in writing, software
# distributed under the License is distributed on an "AS IS" BASIS,
# WITHOUT WARRANTIES OR CONDITIONS OF ANY KIND, either express or implied.
# See the License for the specific language governing permissions and
# limitations under the License.

import argparse
import logging
import os
import sys
import xarray
import cftime
import json

import numpy as np
import torch
import tqdm
from typing import Optional, Any, Mapping
from datetime import datetime
from modulus.distributed.manager import DistributedManager
from netCDF4 import Dataset as DS

__all__ = ["run_inference"]

# need to import initial conditions first to avoid unfortunate
# GLIBC version conflict when importing xarray. There are some unfortunate
# issues with the environment.
from earth2mip import initial_conditions, time_loop
from earth2mip.ensemble_utils import (
    generate_noise_correlated,
    generate_bred_vector,
    generate_noise_grf,
)

from earth2mip.netcdf import finalize_netcdf, initialize_netcdf, update_netcdf
from earth2mip.networks import get_model, Inference
from earth2mip.schema import EnsembleRun, Grid, PerturbationStrategy
from earth2mip.time import convert_to_datetime
from earth2mip.time_loop import TimeLoop
from earth2mip import regrid
from earth2mip._channel_stds import channel_stds

logger = logging.getLogger("inference")


def get_checkpoint_path(rank, batch_id, path):
    directory = os.path.join(path, f"{rank}")
    filename = f"{batch_id}.pth"
    return os.path.join(directory, filename)


def save_restart(restart, rank, batch_id, path):
    path = get_checkpoint_path(rank, batch_id, path)
    os.makedirs(os.path.dirname(path), exist_ok=True)
    logger.info(f"Saving restart file to {path}.")
    torch.save(restart, path)


def run_ensembles(
    *,
    n_steps: int,
    weather_event,
    model: TimeLoop,
    perturb,
    nc,
    domains,
    ds,
    n_ensemble: int,
    batch_size: int,
    device: str,
    rank: int,
    output_frequency: int,
    output_grid: Optional[Grid],
    date_obj: datetime,
    restart_frequency: Optional[int],
    output_path: str,
    restart_initial_directory: str = "",
    progress: bool = True,
):
    if not output_grid:
        output_grid = model.grid

    regridder = regrid.get_regridder(model.grid, output_grid).to(device)

    # TODO infer this from the model
    ds = ds.astype(np.float32)
    assert not np.any(np.isnan(ds))

    if output_grid == model.grid:
        lat = ds.lat.values
        lon = ds.lon.values
    else:
        lat, lon = regridder.lat, regridder.lon

    diagnostics = initialize_netcdf(
        nc, domains, output_grid, lat, lon, n_ensemble, device
    )
    time = convert_to_datetime(ds.time[-1])
    time_units = time.strftime("hours since %Y-%m-%d %H:%M:%S")
    nc["time"].units = time_units
    nc["time"].calendar = "standard"

    for batch_id in range(0, n_ensemble, batch_size):
        logger.info(f"ensemble members {batch_id+1}-{batch_id+batch_size}/{n_ensemble}")
        time = convert_to_datetime(ds.time[-1])
        batch_size = min(batch_size, n_ensemble - batch_id)

        x = torch.from_numpy(ds.values)[None].to(device)
        x = x.repeat(batch_size, 1, 1, 1, 1)
        x = perturb(x, rank, batch_id, device)
        # restart_dir = weather_event.properties.restart

        # TODO: figure out if needed
        # if restart_dir:
        #     path = get_checkpoint_path(rank, batch_id, restart_dir)
        #     # TODO use logger
        #     logger.info(f"Loading from restart from {path}")
        #     kwargs = torch.load(path)
        # else:
        #     kwargs = dict(
        #         x=x,
        #         normalize=False,
        #         time=time,
        #     )

        iterator = model(time, x)

        # Check if stdout is connected to a terminal
        if sys.stderr.isatty() and progress:
            iterator = tqdm.tqdm(iterator, total=n_steps)

        time_count = -1

        # for time, data, restart in iterator:

        for k, (time, data, _) in enumerate(iterator):
            # if restart_frequency and k % restart_frequency == 0:
            #     save_restart(
            #         restart,
            #         rank,
            #         batch_id,
            #         path=os.path.join(output_path, "restart", time.isoformat()),
            #     )

            # Saving the output
            if output_frequency and k % output_frequency == 0:
                time_count += 1
                logger.debug(f"Saving data at step {k} of {n_steps}.")
                nc["time"][time_count] = cftime.date2num(time, nc["time"].units)
                update_netcdf(
                    regridder(data),
                    diagnostics,
                    domains,
                    batch_id,
                    time_count,
                    model,
                    lat,
                    lon,
                    ds.channel,
                )

            if k == n_steps:
                break

        # if restart_frequency is not None:
        #     save_restart(
        #         restart,
        #         rank,
        #         batch_id,
        #         path=os.path.join(output_path, "restart", "end"),
        #     )

    finalize_netcdf(diagnostics, nc, domains, weather_event, model.channel_set)


def main(config=None):
    logging.basicConfig(level=logging.INFO)

    if config is None:
        parser = argparse.ArgumentParser()
        parser.add_argument("config")
        parser.add_argument("--weather_model", default=None)
        args = parser.parse_args()
        config = args.config

    # If config is a file
    if os.path.exists(config):
        config: EnsembleRun = EnsembleRun.parse_file(config)
    # If string, assume JSON string
    elif isinstance(config, str):
        config: EnsembleRun = EnsembleRun.parse_obj(json.loads(config))
    # Otherwise assume parsable obj
    else:
        raise ValueError(
            f"Passed config parameter {config} should be valid file or JSON string"
        )

    # if args and args.weather_model:
    #     config.weather_model = args.weather_model

    # Set up parallel
    DistributedManager.initialize()
    device = DistributedManager().device
    group = torch.distributed.group.WORLD

    logging.info(f"Earth-2 MIP config loaded {config}")
    logging.info(f"Loading model onto device {device}")
    model = get_model(config.weather_model, device=device)
    logging.info(f"Constructing initializer data source")
    perturb = get_initializer(
        model,
        config,
    )
    logging.info(f"Running inference")
    run_inference(model, config, perturb, group)


def get_initializer(
    model,
    config,
):
    def perturb(x, rank, batch_id, device):
        shape = x.shape
        if config.perturbation_strategy == PerturbationStrategy.gaussian:
            noise = config.noise_amplitude * torch.normal(
                torch.zeros(shape), torch.ones(shape)
            ).to(device)
        elif config.perturbation_strategy == PerturbationStrategy.correlated:
            noise = generate_noise_correlated(
                shape,
                reddening=config.noise_reddening,
                device=device,
                noise_amplitude=config.noise_amplitude,
            )
        elif config.perturbation_strategy == PerturbationStrategy.spherical_grf:
            noise = generate_noise_grf(
                shape,
                model.grid,
                sigma=config.grf_noise_sigma,
                alpha=config.grf_noise_alpha,
                tau=config.grf_noise_tau,
            ).to(device)
        elif config.perturbation_strategy == PerturbationStrategy.bred_vector:
            noise = generate_bred_vector(
                x,
                model,
                config.noise_amplitude,
                time=config.weather_event.properties.start_time,
            )
        if rank == 0 and batch_id == 0:  # first ens-member is deterministic
            noise[0, :, :, :, :] = 0

<<<<<<< HEAD
        if config.ic_perturbed_channels == "all":
            x += noise
        else:
            if not isinstance(config.ic_perturbed_channels, list):
                config.ic_perturbed_channels = [config.ic_perturbed_channels]
            
            channel_list = model.channel_set.list_channels()
            indices = torch.tensor(
                [channel_list.index(channel) for channel in
                 config.ic_perturbed_channels if channel in channel_list])
            x[:, :, indices, :, :] += noise[:, :, indices, :, :]
=======
        scale = torch.tensor(
            [channel_stds[channel] for channel in model.in_channel_names],
            device=x.device,
        )
        x += noise * scale[:, None, None]
>>>>>>> e585e997
        return x

    return perturb


def run_basic_inference(
    model: time_loop.TimeLoop,
    n: int,
    data_source: Mapping[datetime, xarray.Dataset],
    time: datetime,
):
    """Run a basic inference"""
    ds = data_source[time].sel(channel=model.in_channel_names)

    # TODO make the dtype flexible
    x = torch.from_numpy(ds.values).cuda().type(torch.float)
    # need a batch dimension of length 1
    x = x[None]

    arrays = []
    times = []
    for k, (time, data, _) in enumerate(model(time, x)):
        arrays.append(data.cpu().numpy())
        times.append(time)
        if k == n:
            break

    stacked = np.stack(arrays)
    coords = {**ds.coords}
    coords["channel"] = model.out_channel_names
    coords["time"] = times
    return xarray.DataArray(
        stacked, dims=["time", "history", "channel", "lat", "lon"], coords=coords
    )


def run_inference(
    model: Inference,
    config: EnsembleRun,
    perturb: Any = None,
    group: Any = None,
    progress: bool = True,
    # TODO add type hints
    data_source: Any = None,
):
    """Run an ensemble inference for a given config and a perturb function

    Args:
        group: the torch distributed group to use for the calculation
        progress: if True use tqdm to show a progress bar
        data_source: a Mapping object indexed by datetime and returning an
            xarray.Dataset object.
    """
    if not perturb:
        perturb = get_initializer(model, config)

    if not group and torch.distributed.is_initialized():
        group = torch.distributed.group.WORLD

    weather_event = config.get_weather_event()

    if not data_source:
        data_source = initial_conditions.get_data_source(
            model.n_history,
            model.grid,
            model.channel_set,
            initial_condition_source=weather_event.properties.initial_condition_source,
            netcdf=weather_event.properties.netcdf,
        )

    ds = data_source[weather_event.properties.start_time]

    dist = DistributedManager()
    n_ensemble_global = config.ensemble_members
    n_ensemble = n_ensemble_global // dist.world_size
    if n_ensemble == 0:
        logger.warning("World size is larger than global number of ensembles.")
        n_ensemble = n_ensemble_global

    # Set random seed
    seed = config.seed
    torch.manual_seed(seed + dist.rank)
    np.random.seed(seed + dist.rank)

    date_obj = convert_to_datetime(ds.time[-1])

    if config.output_dir:
        date_str = "{:%Y_%m_%d_%H_%M_%S}".format(date_obj)
        name = weather_event.properties.name
        output_path = (
            f"{config.output_dir}/"
            f"Output.{config.weather_model}."
            f"{name}.{date_str}"
        )
    else:
        output_path = config.output_path

    if not os.path.exists(output_path):
        # Avoid race condition across ranks
        os.makedirs(output_path, exist_ok=True)

    if dist.rank == 0:
        # Only rank 0 copies config files over
        config_path = os.path.join(output_path, "config.json")
        with open(config_path, "w") as f:
            f.write(config.json())

    model.to(dist.device)
    group_rank = torch.distributed.get_group_rank(group, dist.rank)
    output_file_path = os.path.join(output_path, f"ensemble_out_{group_rank}.nc")

    with DS(output_file_path, "w", format="NETCDF4") as nc:
        # assign global attributes
        nc.model = config.weather_model
        nc.config = config.json()
        nc.weather_event = weather_event.json()
        nc.date_created = datetime.now().isoformat()
        nc.history = " ".join(sys.argv)
        nc.institution = "NVIDIA"
        nc.Conventions = "CF-1.10"

        run_ensembles(
            weather_event=weather_event,
            model=model,
            perturb=perturb,
            nc=nc,
            domains=weather_event.domains,
            ds=ds,
            n_ensemble=n_ensemble,
            n_steps=config.simulation_length,
            output_frequency=config.output_frequency,
            batch_size=config.ensemble_batch_size,
            rank=dist.rank,
            device=dist.device,
            date_obj=date_obj,
            restart_frequency=config.restart_frequency,
            output_path=output_path,
            output_grid=config.output_grid,
            progress=progress,
        )
    if torch.distributed.is_initialized():
        torch.distributed.barrier(group)

    logger.info(f"Ensemble forecast finished, saved to: {output_file_path}")


if __name__ == "__main__":
    main()<|MERGE_RESOLUTION|>--- conflicted
+++ resolved
@@ -260,9 +260,13 @@
         if rank == 0 and batch_id == 0:  # first ens-member is deterministic
             noise[0, :, :, :, :] = 0
 
-<<<<<<< HEAD
+        scale = torch.tensor(
+            [channel_stds[channel] for channel in model.in_channel_names],
+            device=x.device,
+        )
+
         if config.ic_perturbed_channels == "all":
-            x += noise
+            x += noise * scale[:, None, None]
         else:
             if not isinstance(config.ic_perturbed_channels, list):
                 config.ic_perturbed_channels = [config.ic_perturbed_channels]
@@ -271,14 +275,8 @@
             indices = torch.tensor(
                 [channel_list.index(channel) for channel in
                  config.ic_perturbed_channels if channel in channel_list])
-            x[:, :, indices, :, :] += noise[:, :, indices, :, :]
-=======
-        scale = torch.tensor(
-            [channel_stds[channel] for channel in model.in_channel_names],
-            device=x.device,
-        )
-        x += noise * scale[:, None, None]
->>>>>>> e585e997
+            x[:, :, indices, :, :] += (noise[:, :, indices, :, :]
+                                       * scale[indices, None, None])
         return x
 
     return perturb
