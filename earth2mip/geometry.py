# SPDX-FileCopyrightText: Copyright (c) 2023 NVIDIA CORPORATION & AFFILIATES.
# SPDX-FileCopyrightText: All rights reserved.
# SPDX-License-Identifier: Apache-2.0
#
# Licensed under the Apache License, Version 2.0 (the "License");
# you may not use this file except in compliance with the License.
# You may obtain a copy of the License at
#
# http://www.apache.org/licenses/LICENSE-2.0
#
# Unless required by applicable law or agreed to in writing, software
# distributed under the License is distributed on an "AS IS" BASIS,
# WITHOUT WARRANTIES OR CONDITIONS OF ANY KIND, either express or implied.
# See the License for the specific language governing permissions and
# limitations under the License.

"""Routines for working with geometry"""
import numpy as np
import torch

LAT_AVERAGE = "LatitudeAverage"


<<<<<<< HEAD
def sel_channel(model, channel_info, data, channels):
    channels = np.asarray(channels)
    # TODO: Whats the point of model.channels here, needs clearer name!!!
    # if model.channels is not None:
    #     torch_indices = list(model.channels)
    #     channels_in_data = np.asarray(channel_info)[torch_indices].tolist()
    # else:
    channels_in_data = np.asarray(channel_info).tolist()
    index_to_select = [channels_in_data.index(ch) for ch in channels]
    return data[:, index_to_select]


=======
>>>>>>> 00876b7d
def get_batch_size(data):
    return data.shape[0]


def get_bounds_window(geom, lat, lon):
    i_min = np.where(lat <= geom.lat_max)[0][0]
    i_max = np.where(lat >= geom.lat_min)[0][-1]
    j_min = np.where(lon >= geom.lon_min)[0][0]
    j_max = np.where(lon <= geom.lon_max)[0][-1]
    return slice(i_min, i_max + 1), slice(j_min, j_max + 1)


def select_space(data, lat, lon, domain):
    lat = np.asarray(lat)
    lon = np.asarray(lon)
    assert data.ndim == 4, data.ndim
    assert data.shape[2] == lat.size, lat.size
    assert data.shape[3] == lon.size, lon.size
    domain_type = domain.type
    if domain_type == "Window" or domain_type == LAT_AVERAGE or domain_type == "global":
        lat_sl, lon_sl = get_bounds_window(domain, lat, lon)
        domain_lat = lat[lat_sl]
        domain_lon = lon[lon_sl]
        return domain_lat, domain_lon, data[:, :, lat_sl, lon_sl]
    elif domain_type == "MultiPoint":
        # Convert lat-long points to array index (just got to closest 0.25 degree)
        i = lat.size - np.searchsorted(lat[::-1], domain.lat, side="right")
        j = np.searchsorted(lon, domain.lon, side="left")
        # TODO refactor this assertion to a test
        np.testing.assert_array_equal(domain.lat, lat[i])
        np.testing.assert_array_equal(domain.lon, lon[j])
        return lat[i], lon[j], data[:, :, i, j]
    else:
        raise ValueError(
            f"domain {domain_type} is not supported. Check the weather_events.json"
        )


def bilinear(data: torch.tensor, dims, source_coords, target_coords):
    return<|MERGE_RESOLUTION|>--- conflicted
+++ resolved
@@ -21,21 +21,6 @@
 LAT_AVERAGE = "LatitudeAverage"
 
 
-<<<<<<< HEAD
-def sel_channel(model, channel_info, data, channels):
-    channels = np.asarray(channels)
-    # TODO: Whats the point of model.channels here, needs clearer name!!!
-    # if model.channels is not None:
-    #     torch_indices = list(model.channels)
-    #     channels_in_data = np.asarray(channel_info)[torch_indices].tolist()
-    # else:
-    channels_in_data = np.asarray(channel_info).tolist()
-    index_to_select = [channels_in_data.index(ch) for ch in channels]
-    return data[:, index_to_select]
-
-
-=======
->>>>>>> 00876b7d
 def get_batch_size(data):
     return data.shape[0]
 
