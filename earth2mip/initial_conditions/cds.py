# SPDX-FileCopyrightText: Copyright (c) 2023 NVIDIA CORPORATION & AFFILIATES.
# SPDX-FileCopyrightText: All rights reserved.
# SPDX-License-Identifier: Apache-2.0
#
# Licensed under the Apache License, Version 2.0 (the "License");
# you may not use this file except in compliance with the License.
# You may obtain a copy of the License at
#
# http://www.apache.org/licenses/LICENSE-2.0
#
# Unless required by applicable law or agreed to in writing, software
# distributed under the License is distributed on an "AS IS" BASIS,
# WITHOUT WARRANTIES OR CONDITIONS OF ANY KIND, either express or implied.
# See the License for the specific language governing permissions and
# limitations under the License.

import warnings
import eccodes
from typing import List, Union
import datetime
import dataclasses
from earth2mip import schema
import xarray
import numpy as np
import os
from concurrent.futures import ThreadPoolExecutor
from cdsapi import Client

import logging

logging.getLogger("cdsapi").setLevel(logging.WARNING)
import urllib3

urllib3.disable_warnings(
    urllib3.exceptions.InsecureRequestWarning
)  # Hack to disable SSL warnings

# codes database: https://codes.ecmwf.int/grib/param-db/?filter=grib2
CHANNEL_TO_CODE = {
    "z": 129,
    "u": 131,
    "v": 132,
    # w = dp/dt, normally called omega
    "w": 135,
    "t": 130,
    "q": 133,
    "r": 157,
    "t2m": 167,
    "u10m": 165,
    "v10m": 166,
    "u100m": 228246,
    "v100m": 228247,
    "tcwv": 137,
    "sp": 134,
    "msl": 151,
    # total precip
    "tp": 228,
    # total precip accumlated over 6 hours
    "tp06": 260267,
    "tisr": 212,
    "zs": 162051,
    "lsm": 172,
}


def keys_to_vals(d):
    return dict(zip(d.values(), d.keys()))


@dataclasses.dataclass(eq=True, order=True, frozen=True)
class PressureLevelCode:
    id: int
    level: int = 0

    def __str__(self):
        lookup = keys_to_vals(CHANNEL_TO_CODE)
        return lookup[self.id] + str(self.level)


@dataclasses.dataclass(eq=True, order=True, frozen=True)
class SingleLevelCode:
    id: int

    def __str__(self):
        lookup = keys_to_vals(CHANNEL_TO_CODE)
        return lookup[self.id]


def parse_channel(channel: str) -> Union[PressureLevelCode, SingleLevelCode]:
    if channel in CHANNEL_TO_CODE:
        return SingleLevelCode(CHANNEL_TO_CODE[channel])
    else:
        code = CHANNEL_TO_CODE[channel[0]]
        level = int(channel[1:])
        return PressureLevelCode(code, level=int(level))


@dataclasses.dataclass
class DataSource:
    channel_names: List[str]
    client: Client = dataclasses.field(
        default_factory=lambda: Client(progress=False, quiet=False)
    )
    _cache: str = ".cds/"

    @property
    def time_means(self):
        raise NotImplementedError()

    def __getitem__(self, time: datetime.datetime):
        d = os.path.join(self._cache, time.isoformat())
        os.makedirs(d, exist_ok=True)
        return _get_channels(self.client, time, self.channel_names, d)


def get(time: datetime.datetime, channel_set: schema.ChannelSet):
    warnings.warn(
        DeprecationWarning("Will be removed. Please use CDSDataSource instead.")
    )
    channels = channel_set.list_channels()
    ds = DataSource(channels)
    return ds[time]


def _get_cds_requests(codes, time, format):
    grid = (0.25, 0.25)
    area = (90, -180, -90, 180)

    # create a list of arguments for each call to retrieve_channel_data
    levels = set()
    pressure_level_names = set()
    single_level_names = set()
    for v in codes:
        if isinstance(v, PressureLevelCode):  # it's a pressure level variable
            levels.add(v.level)
            pressure_level_names.add(v.id)
        elif isinstance(v, SingleLevelCode):  # it's a single level variable
            single_level_names.add(v.id)

    if pressure_level_names and levels:
        yield (
            "reanalysis-era5-pressure-levels",
            {
                "product_type": "reanalysis",
                "variable": list(pressure_level_names),
                "pressure_level": sorted(levels),
                "year": time.strftime("%Y"),
                "month": time.strftime("%m"),
                "day": time.strftime("%d"),
                "time": time.strftime("%H:%M"),
                "area": area,
                "grid": grid,
                "format": format,
            },
        )

    if single_level_names:
        yield (
            "reanalysis-era5-single-levels",
            {
                "product_type": "reanalysis",
                "variable": sorted(single_level_names),
                "year": time.strftime("%Y"),
                "month": time.strftime("%m"),
                "day": time.strftime("%d"),
                "time": time.strftime("%H:%M"),
                "area": area,
                "grid": grid,
                "format": format,
            },
        )


def _parse_files(
    codes: List[Union[SingleLevelCode, PressureLevelCode]], files: List[str]
) -> xarray.DataArray:
    """Retrieve ``codes`` from a list of ``files``

    Returns:
        a data array of all the codes

    """
    arrays = [None] * len(codes)
    for path in files:
        print(path)
        with open(path) as f:
            while True:
                gid = eccodes.codes_grib_new_from_file(f)
                if gid is None:
                    break
                id = eccodes.codes_get(gid, "paramId")
                print(id)
                level = eccodes.codes_get(gid, "level")
                type_of_level = eccodes.codes_get(gid, "typeOfLevel")

                if type_of_level == "surface":
                    code = SingleLevelCode(id)
                else:
                    code = PressureLevelCode(id, level=level)

                nlat = eccodes.codes_get(gid, "Nj")
                nlon = eccodes.codes_get(gid, "Ni")

                lat = eccodes.codes_get_array(gid, "latitudes").reshape(nlat, nlon)
                lon = eccodes.codes_get_array(gid, "longitudes").reshape(nlat, nlon)
                vals = eccodes.codes_get_values(gid).reshape(nlat, nlon)
                eccodes.codes_release(gid)

                try:
                    i = codes.index(code)
                except ValueError:
                    continue

                arrays[i] = vals
    array = np.stack(arrays)
    coords = {}
    coords["lat"] = lat[:, 0]
    coords["lon"] = lon[0, :]
    return xarray.DataArray(array, dims=["channel", "lat", "lon"], coords=coords)


<<<<<<< HEAD
def _download_codes(client, codes, time, d):

    files = []
    format = "grib2"
=======
def _download_codes(client, codes, time):
    with tempfile.TemporaryDirectory() as d:
        files = []
        format = "grib"
>>>>>>> c674c8d1

    def download(arg):
        name, req = arg
        path = os.path.join(d, name + ".grib")
        if not os.path.exists(path):
            client.retrieve(name, req, path)
        return path

    requests = _get_cds_requests(codes, time, format)
    with ThreadPoolExecutor(4) as pool:
        files = pool.map(download, requests)

    darray = _parse_files(codes, files)

    return darray


def _get_channels(client, time: datetime.datetime, channels: List[str], d):
    codes = [parse_channel(c) for c in channels]
    darray = _download_codes(client, codes, time, d)
    return (
        darray.assign_coords(channel=channels)
        .assign_coords(time=time)
        .expand_dims("time")
        .transpose("time", "channel", "lat", "lon")
        .assign_coords(lon=darray["lon"] + 180.0)
        .roll(lon=1440 // 2)
    )<|MERGE_RESOLUTION|>--- conflicted
+++ resolved
@@ -25,6 +25,7 @@
 import os
 from concurrent.futures import ThreadPoolExecutor
 from cdsapi import Client
+import tempfile
 
 import logging
 
@@ -219,30 +220,23 @@
     return xarray.DataArray(array, dims=["channel", "lat", "lon"], coords=coords)
 
 
-<<<<<<< HEAD
-def _download_codes(client, codes, time, d):
-
-    files = []
-    format = "grib2"
-=======
 def _download_codes(client, codes, time):
     with tempfile.TemporaryDirectory() as d:
         files = []
         format = "grib"
->>>>>>> c674c8d1
-
-    def download(arg):
-        name, req = arg
-        path = os.path.join(d, name + ".grib")
-        if not os.path.exists(path):
-            client.retrieve(name, req, path)
-        return path
-
-    requests = _get_cds_requests(codes, time, format)
-    with ThreadPoolExecutor(4) as pool:
-        files = pool.map(download, requests)
-
-    darray = _parse_files(codes, files)
+
+        def download(arg):
+            name, req = arg
+            path = os.path.join(d, name + ".grib")
+            if not os.path.exists(path):
+                client.retrieve(name, req, path)
+            return path
+
+        requests = _get_cds_requests(codes, time, format)
+        with ThreadPoolExecutor(4) as pool:
+            files = pool.map(download, requests)
+
+        darray = _parse_files(codes, files)
 
     return darray
 
