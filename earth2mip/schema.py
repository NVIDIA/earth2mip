--- conflicted
+++ resolved
@@ -42,7 +42,6 @@
             raise ValueError(f"Unknown grid {self}")
 
     @property
-<<<<<<< HEAD
     def _lat_spacing(self):
         if self == Grid.grid_721x1440:
             return 0.25
@@ -73,31 +72,6 @@
     def lon(self):
         n = self.shape[1]
         return np.arange(n) * self._lon_spacing
-
-=======
-    def lat(self):
-        return _grids[self]["lat"]
->>>>>>> 00876b7d
-
-    @property
-    def lon(self):
-        return _grids[self]["lon"]
-
-
-_grids = {
-    Grid.grid_721x1440: {
-        "lat": np.linspace(90, -90.0, 721),
-        "lon": np.linspace(0, 359.75, 1440),
-    },
-    Grid.grid_720x1440: {
-        "lat": np.linspace(89.75, -90.0, 720),
-        "lon": np.linspace(0, 359.75, 1440),
-    },
-    Grid.s2s_challenge: {
-        "lat": np.linspace(90, -90.0, 181),
-        "lon": np.linspace(0, 359, 360),
-    },
-}
 
 
 class InferenceEntrypoint(pydantic.BaseModel):
