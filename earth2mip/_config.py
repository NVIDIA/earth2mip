--- conflicted
+++ resolved
@@ -15,16 +15,13 @@
 # limitations under the License.
 
 from typing import List
-<<<<<<< HEAD
+from pydantic import Field
 from pydantic_settings import BaseSettings
-=======
-from pydantic import BaseSettings, Field
 import os
 
 
 def _default_local_cache():
     return os.path.join(os.environ["HOME"], ".cache", "earth2mip")
->>>>>>> f49c6c90
 
 
 class Settings(BaseSettings):
