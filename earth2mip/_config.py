--- conflicted
+++ resolved
@@ -15,17 +15,12 @@
 # limitations under the License.
 
 from typing import List
-<<<<<<< HEAD
 from pydantic import BaseSettings, Field
-from earth2mip import schema
 import os
 
 
 def _default_local_cache():
     return os.path.join(os.environ["HOME"], ".cache", "earth2mip")
-=======
-from pydantic import BaseSettings
->>>>>>> 00876b7d
 
 
 class Settings(BaseSettings):
