# SPDX-FileCopyrightText: Copyright (c) 2023 NVIDIA CORPORATION & AFFILIATES.
# SPDX-FileCopyrightText: All rights reserved.
# SPDX-License-Identifier: Apache-2.0
#
# Licensed under the Apache License, Version 2.0 (the "License");
# you may not use this file except in compliance with the License.
# You may obtain a copy of the License at
#
# http://www.apache.org/licenses/LICENSE-2.0
#
# Unless required by applicable law or agreed to in writing, software
# distributed under the License is distributed on an "AS IS" BASIS,
# WITHOUT WARRANTIES OR CONDITIONS OF ANY KIND, either express or implied.
# See the License for the specific language governing permissions and
# limitations under the License.

import datetime
import sys
import urllib
import warnings
<<<<<<< HEAD
from typing import Optional, Tuple, Any, Iterator, Callable
import sys
import datetime
=======
from typing import Any, Callable, Iterator, List, Optional, Tuple
>>>>>>> a17fd31a

import numpy as np
import torch
from modulus.utils.zenith_angle import cos_zenith_angle

import earth2mip.grid
from earth2mip import (
    ModelRegistry,
    loaders,
    model_registry,
    registry,
    schema,
    time_loop,
)
from earth2mip.loaders import LoaderProtocol

if sys.version_info < (3, 10):
    from importlib_metadata import EntryPoint, entry_points
else:
    from importlib.metadata import EntryPoint, entry_points


__all__ = ["get_model"]


def depends_on_time(f):
    """
    A function to detect if the function `f` takes an argument `time`.

    Args:
        f: a function.

    Returns:
        bool: True if the function takes a second argument `time`, False otherwise.
    """
    # check if model is a torchscript model
    if isinstance(f, torch.jit.ScriptModule):
        return False
    else:
        import inspect

        signature = inspect.signature(f)
        parameters = signature.parameters
        return "time" in parameters


class Wrapper(torch.nn.Module):
    """Makes sure the parameter names are the same as the checkpoint"""

    def __init__(self, module):
        super().__init__()
        self.module = module

    def forward(self, *args, **kwargs):
        """x: (batch, history, channel, x, y)"""
        return self.module(*args, **kwargs)


class CosZenWrapper(torch.nn.Module):
    def __init__(self, model, lon, lat):
        super().__init__()
        self.model = model
        self.lon = lon
        self.lat = lat

    def forward(self, x, time):
        lon_grid, lat_grid = np.meshgrid(self.lon, self.lat)
        cosz = cos_zenith_angle(time, lon_grid, lat_grid)
        cosz = cosz.astype(np.float32)
        z = torch.from_numpy(cosz).to(device=x.device)
        # assume no history
        x = torch.cat([x, z[None, None]], dim=1)
        return self.model(x)


class _SimpleModelAdapter(torch.nn.Module):
    """Takes model of (b, c, y, x) to (b, h, y, x) where h == 1"""

    def __init__(self, model, time_dependent, has_history):
        super().__init__()
        self.model = model
        self.time_dependent = time_dependent
        self.has_history = has_history

    def forward(self, x, time):
        if not self.has_history:
            x = x[:, 0]

        if self.time_dependent:
            y = self.model.forward(x, time)
        else:
            y = self.model.forward(x)

        if not self.has_history:
            y = y[:, None]

        return y


class Inference(torch.nn.Module, time_loop.TimeLoop):
    def __init__(
        self,
        model,
        center: np.array,
        scale: np.array,
        grid: earth2mip.grid.LatLonGrid,
        source: Optional[Callable] = None,
        n_history: int = 0,
        time_step=datetime.timedelta(hours=6),
        channel_names=None,
    ):
        """
        Args:
            model: a model, with signature model(x, time) or model(x). With n_history == 0, x is a
                torch tensor with shape (batch, nchannel, lat, lon). With
                n_history > 0 x has the shape (batch, nchannel, lat, lon).
                `time` is a datetime object, which is passed if model.forward has time as an argument.
            center: a 1d numpy array with shape (n_channels in data) containing
                the means. The shape is NOT `len(channels)`.
            scale: a 1d numpy array with shape (n_channels in data) containing
                the stds. The shape is NOT `len(channels)`.
            source: a source function that augments the state vector (noise, nudge or other)
            grid: metadata about the grid, which should be used to pass the
                correct data to this object.
            channel_names: The names of the prognostic channels.
            n_history: whether `model` was trained with history.
            time_step: the time-step `model` was trained with.

        """  # noqa
        super().__init__()
        self.time_dependent = depends_on_time(model.forward)

        # TODO probably delete this line
        # if not isinstance(model, modulus.Module):
        #     model = Wrapper(model)

        # TODO extract this to another place
        model = _SimpleModelAdapter(
            model, time_dependent=self.time_dependent, has_history=n_history > 0
        )

        self.model = model
        self.channel_names = channel_names
        self.grid = grid
        self.time_step = time_step
        self.n_history = n_history
        self.source = source

        center = torch.from_numpy(np.squeeze(center)).float()
        scale = torch.from_numpy(np.squeeze(scale)).float()
        self.register_buffer("scale_org", scale)
        self.register_buffer("center_org", center)

        # infer channel names
        self.in_channel_names = self.out_channel_names = channel_names
        self.channels = list(range(len(channel_names)))
        self.register_buffer("scale", scale[:, None, None])
        self.register_buffer("center", center[:, None, None])

    @property
    def n_history_levels(self) -> int:
        """The expected size of the second dimension"""
        return self.n_history + 1

    @property
    def device(self) -> torch.device:
        return self.scale.device

    def __call__(
        self,
        time: datetime.datetime,
        x: torch.Tensor,
        restart: Optional[Any] = None,
        normalize=True,
    ) -> Iterator[Tuple[datetime.datetime, torch.Tensor, Any]]:
        """
        Args:
            x: an initial condition. has shape (B, n_history_levels,
                len(in_channel_names), Y, X).  (Y, X) should be consistent with
                ``grid``.
            time: the datetime to start with
            restart: if provided this restart information (typically some torch
                Tensor) can be used to restart the time loop

        Yields:
            (time, output, restart) tuples. ``output`` is a tensor with
                shape (B, len(out_channel_names), Y, X) which will be used for
                diagnostics. Restart data should encode the state of the time
                loop.
        """
        if restart:
            yield from self._iterate(**restart)
        else:
            yield from self._iterate(x=x, time=time)

    def _iterate(self, x, normalize=True, time=None):
        """Yield (time, unnormalized data, restart) tuples

        restart = (time, unnormalized data)
        """
        if self.time_dependent and not time:
            raise ValueError("Time dependent models require ``time``.")
        time = time or datetime.datetime(1900, 1, 1)
        with torch.no_grad():
            # drop all but the last time point
            # remove channels

            _, n_time_levels, n_channels, _, _ = x.shape
            assert n_time_levels == self.n_history + 1  # noqa

            if normalize:
                x = (x - self.center) / self.scale

            # yield initial time for convenience
            restart = dict(x=x, normalize=False, time=time)
            yield time, self.scale * x[:, -1] + self.center, restart

            while True:
                if self.source:
                    x_with_units = x * self.scale + self.center
                    dt = torch.tensor(self.time_step.total_seconds())
                    x += self.source(x_with_units, time) / self.scale * dt
                x = self.model(x, time)
                time = time + self.time_step

                # create args and kwargs for future use
                restart = dict(x=x, normalize=False, time=time)
                out = self.scale * x[:, -1] + self.center
                yield time, out, restart


def _default_inference(package, metadata: schema.Model, device):
    if metadata.architecture == "pickle":
        loader = loaders.pickle
    elif metadata.architecture_entrypoint:
        ep = EntryPoint(name=None, group=None, value=metadata.architecture_entrypoint)
        loader: LoaderProtocol = ep.load()
    else:
        raise NotImplementedError()

    model = loader(package, pretrained=True)

    center_path = package.get("global_means.npy")
    scale_path = package.get("global_stds.npy")

    assert metadata.in_channels_names == metadata.out_channels_names  # noqa

    inference = Inference(
        model=model,
        channel_names=metadata.in_channels_names,
        center=np.load(center_path),
        scale=np.load(scale_path),
        grid=earth2mip.grid.from_enum(metadata.grid),
        n_history=metadata.n_history,
        time_step=metadata.time_step,
    )
    inference.to(device)
    return inference


def _load_package_builtin(package, device, name) -> time_loop.TimeLoop:
    group = "earth2mip.networks"
    entrypoints = entry_points(group=group)

    names_found = []
    for entry_point in entrypoints:
        names_found.append(entry_point.name)
        if entry_point.name == name:
            inference_loader = entry_point.load()
            return inference_loader(package, device=device)
    raise ValueError(f"{name} not in {names_found}.")


def _load_package(package, metadata, device) -> time_loop.TimeLoop:
    # Attempt to see if Earth2 MIP has entry point registered already
    # Read meta data from file if not present
    if metadata is None:
        local_path = package.get("metadata.json")
        with open(local_path) as f:
            metadata = schema.Model.parse_raw(f.read())

    if metadata.entrypoint:
        ep = EntryPoint(name=None, group=None, value=metadata.entrypoint.name)
        inference_loader = ep.load()
        return inference_loader(package, device=device, **metadata.entrypoint.kwargs)
    else:
        warnings.warn("No loading entry point found, using default inferencer")
        return _default_inference(package, metadata, device=device)


def get_model(
    model: str,
    registry: ModelRegistry = registry,
    device="cpu",
    metadata: Optional[schema.Model] = None,
) -> time_loop.TimeLoop:
    """
    Function to construct an inference model and load the appropriate
    checkpoints from the model registry

    Parameters
    ----------
    model : The model name to open in the ``registry``. If a url is passed (e.g.
        s3://bucket/model), then this location will be opened directly.
        Supported urls protocols include s3:// for PBSS access, and file:// for
        local files.
    registry: A model registry object. Defaults to the global model registry
    metadata: If provided, this model metadata will be used to load the model.
        By default this will be loaded from the file ``metadata.json`` in the
        model package.
    device: the device to load on, by default the 'cpu'


    Returns
    -------
    Inference model


    """
    url = urllib.parse.urlparse(model)

    if url.scheme == "e2mip":
        package = registry.get_model(model)
        return _load_package_builtin(package, device, name=url.netloc)
    elif url.scheme == "":
        package = registry.get_model(model)
        return _load_package(package, metadata, device)
    else:
        package = model_registry.Package(root=model, seperator="/")
        return _load_package(package, metadata, device)


class Identity(torch.nn.Module):
    def forward(self, x):
        return x


def persistence(package, pretrained=True):
    model = Identity()
    center = np.zeros((3))
    scale = np.zeros((3))
    grid = earth2mip.grid.equiangular_lat_lon_grid(721, 1440)
    return Inference(
        model,
        channel_names=["a", "b", "c"],
        center=center,
        scale=scale,
        grid=grid,
        n_history=0,
    )<|MERGE_RESOLUTION|>--- conflicted
+++ resolved
@@ -18,13 +18,7 @@
 import sys
 import urllib
 import warnings
-<<<<<<< HEAD
-from typing import Optional, Tuple, Any, Iterator, Callable
-import sys
-import datetime
-=======
-from typing import Any, Callable, Iterator, List, Optional, Tuple
->>>>>>> a17fd31a
+from typing import Any, Callable, Iterator, List, Optional, Protocol, Tuple, TypeVar
 
 import numpy as np
 import torch
