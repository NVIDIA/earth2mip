# SPDX-FileCopyrightText: Copyright (c) 2023 NVIDIA CORPORATION & AFFILIATES.
# SPDX-FileCopyrightText: All rights reserved.
# SPDX-License-Identifier: Apache-2.0
#
# Licensed under the Apache License, Version 2.0 (the "License");
# you may not use this file except in compliance with the License.
# You may obtain a copy of the License at
#
# http://www.apache.org/licenses/LICENSE-2.0
#
# Unless required by applicable law or agreed to in writing, software
# distributed under the License is distributed on an "AS IS" BASIS,
# WITHOUT WARRANTIES OR CONDITIONS OF ANY KIND, either express or implied.
# See the License for the specific language governing permissions and
# limitations under the License.
<<<<<<< HEAD
# TODO add license text from graphcast
import os
import dataclasses
import functools
from earth2mip.time_loop import TimeStepperLoop

__all__ = ["load_time_loop", "load_time_loop_operational", "load_time_loop_small"]
=======
import datetime
import functools
import logging
import os
from typing import List
>>>>>>> a17fd31a


import torch
import pandas as pd
import datetime
import jax.dlpack
from graphcast import autoregressive
from graphcast import casting
from graphcast import checkpoint
from graphcast import data_utils
from graphcast import graphcast
from graphcast import normalization
from graphcast import xarray_jax
from graphcast.rollout import _get_next_inputs
from graphcast.data_utils import add_derived_vars
import haiku as hk
import jax
import numpy as np
import xarray
<<<<<<< HEAD
import joblib
import warnings

from modulus.utils.zenith_angle import toa_incident_solar_radiation_accumulated
from earth2mip.initial_conditions import cds
from earth2mip import time_loop
import earth2mip.grid
=======
from graphcast import checkpoint, data_utils, graphcast
from graphcast.graphcast import TaskConfig
from modulus.utils.zenith_angle import toa_incident_solar_radiation_accumulated

import earth2mip.grid
import earth2mip.time
from earth2mip.initial_conditions import cds
from earth2mip.time_loop import TimeLoop
>>>>>>> a17fd31a


# see ecwmf parameter table https://codes.ecmwf.int/grib/param-db/?&filter=grib1&table=128 # noqa
CODE_TO_GRAPHCAST_NAME = {
    167: "2m_temperature",
    151: "mean_sea_level_pressure",
    166: "10m_v_component_of_wind",
    165: "10m_u_component_of_wind",
    260267: "total_precipitation_6hr",
    212: "toa_incident_solar_radiation",
    130: "temperature",
    129: "geopotential",
    131: "u_component_of_wind",
    132: "v_component_of_wind",
    135: "vertical_velocity",
    133: "specific_humidity",
    162051: "geopotential_at_surface",
    172: "land_sea_mask",
}


def jax_to_torch(x):
    return torch.from_dlpack(jax.dlpack.to_dlpack(x))


def torch_to_jax(x):
    # contiguous is important to avoid very mysterious errors with mixed up
    # channels. dlpack is not reliable with non-contiguous tensors
    return jax.dlpack.from_dlpack(torch.utils.dlpack.to_dlpack(x.contiguous()))


class CachedGraphcast(graphcast.GraphCast):
    """GraphCast with cached graph structures"""

<<<<<<< HEAD
    def _maybe_init(self, sample_inputs):
        if self._initialized:
            return
=======
    For convenience and backwards compatibility, it is nice to have a string
    representation of this tuple (e.g. "t850" -> (id=130, level=850)).
    earth2mip.initial_conditions.cds has utilities for doing this, but does not
    include "history". please note there is no I/O in this code.
    """
    lookup_code = cds.keys_to_vals(CODE_TO_GRAPHCAST_NAME)
    output = []
    for v in sorted(variables):
        if v in time_dependent:
            for history in time_levels:
                output.append((history, v))  # noqa
        elif v in static_inputs:
            output.append(v)  # noqa
        elif v in lookup_code:
            code = lookup_code[v]
            if v in pl_inputs:
                for history in time_levels:
                    for level in levels:
                        output.append(  # noqa
                            (history, cds.PressureLevelCode(code, level=level))
                        )
            else:
                for history in time_levels:
                    output.append((history, cds.SingleLevelCode(code)))  # noqa
>>>>>>> a17fd31a
        else:
            self._init_mesh_properties()
            self._init_grid_properties(
                grid_lat=sample_inputs.lat, grid_lon=sample_inputs.lon
            )

            if os.path.exists(".cache.pkl"):
                print("Loading cached graph structures from .cache.pkl")
                (
                    self._mesh2grid_graph_structure,
                    self._mesh_graph_structure,
                    self._grid2mesh_graph_structure,
                ) = joblib.load(".cache.pkl")
            else:
                self._grid2mesh_graph_structure = self._init_grid2mesh_graph()
                self._mesh_graph_structure = self._init_mesh_graph()
                self._mesh2grid_graph_structure = self._init_mesh2grid_graph()
                print("Saving graph structures to .cache.pkl")
                joblib.dump(
                    [
                        self._mesh2grid_graph_structure,
                        self._mesh_graph_structure,
                        self._grid2mesh_graph_structure,
                    ],
                    ".cache.pkl",
                )
            self._initialized = True


def get_channel_names(variables, pressure_levels):
    """Return e2mip style channel names like "z500" for a packed array

    The packed array contains ``variables`` and ``pressure levels``.
    """
    vars_3d = sorted(set(graphcast.ALL_ATMOSPHERIC_VARS) & set(variables))
    vars_surface = sorted(set(graphcast.TARGET_SURFACE_VARS) & set(variables))
    graphcast_name_to_code = {val: key for key, val in CODE_TO_GRAPHCAST_NAME.items()}

    pl_codes = [
        cds.PressureLevelCode(id=graphcast_name_to_code[v], level=level)
        for v in vars_3d
        for level in pressure_levels
    ]
    sl_codes = [cds.SingleLevelCode(id=graphcast_name_to_code[v]) for v in vars_surface]
    all_codes = pl_codes + sl_codes
    names = [str(c) for c in all_codes]
    return names


def get_forcings(time, lat, lon):
    """
    Args:
        time: (batch, time) shaped array
        lat: (lat,) shaped array
        lon: (lon,) shaped array
    Returns:
        forcings: Dataset, maximum dims are (batch, time, lat, lon)

    """

    forcings = xarray.Dataset()
    forcings["datetime"] = (["batch", "time"], time)
    forcings["lon"] = (["lon"], lon)
    forcings["lat"] = (["lat"], lat)
    forcings = forcings.set_coords(["datetime", "lon", "lat"])
    seconds_since_epoch = (
        forcings.coords["datetime"].data.astype("datetime64[s]").astype(np.int64)
    )
    t = seconds_since_epoch[..., None, None]
    lat = lat[:, None]
    lon = lon[None, :]

    # catch this warning
    # /usr/local/lib/python3.10/dist-packages/modulus/utils/zenith_angle.py:276:
    # RuntimeWarning: invalid value encountered in arccos
    # hc = np.arccos(-A / B)
    with warnings.catch_warnings():
        warnings.simplefilter("ignore", RuntimeWarning)
        tisr = toa_incident_solar_radiation_accumulated(t, lat, lon)

    forcings["toa_incident_solar_radiation"] = (
        ["batch", "time", "lat", "lon"],
        tisr,
    )
    add_derived_vars(forcings)
    forcings = forcings.drop_vars("datetime")
    return forcings.transpose("batch", "time", "lat", "lon")


class GraphcastStepper(time_loop.TimeStepper):
    """

    Some information about the input and output state of graphcast::

        # Inputs
        eval inputs:
        xarray.Dataset {
        dimensions:
                batch = 1 ;
                time = 2 ;
                lat = 721 ;
                lon = 1440 ;
                level = 37 ;

        variables:
                float32 2m_temperature(batch, time, lat, lon) ;
                float32 mean_sea_level_pressure(batch, time, lat, lon) ;
                float32 10m_v_component_of_wind(batch, time, lat, lon) ;
                float32 10m_u_component_of_wind(batch, time, lat, lon) ;
                float32 total_precipitation_6hr(batch, time, lat, lon) ;
                float32 temperature(batch, time, level, lat, lon) ;
                float32 geopotential(batch, time, level, lat, lon) ;
                float32 u_component_of_wind(batch, time, level, lat, lon) ;
                float32 v_component_of_wind(batch, time, level, lat, lon) ;
                float32 vertical_velocity(batch, time, level, lat, lon) ;
                float32 specific_humidity(batch, time, level, lat, lon) ;
                float32 toa_incident_solar_radiation(batch, time, lat, lon) ;
                float32 year_progress_sin(batch, time) ;
                float32 year_progress_cos(batch, time) ;
                float32 day_progress_sin(batch, time, lon) ;
                float32 day_progress_cos(batch, time, lon) ;
                float32 geopotential_at_surface(lat, lon) ;
                float32 land_sea_mask(lat, lon) ;
                float32 lon(lon) ;
                        lon:long_name = longitude ;
                        lon:units = degrees_east ;
                float32 lat(lat) ;
                        lat:long_name = latitude ;
                        lat:units = degrees_north ;
                int32 level(level) ;
                timedelta64[ns] time(time) ;

        // global attributes:
        }
        <xarray.DataArray 'time' (time: 2)>
        array([-21600000000000,               0], dtype='timedelta64[ns]')
        Coordinates:
        * time     (time) timedelta64[ns] -1 days +18:00:00 00:00:00


        # forcings
        xarray.Dataset {
        dimensions:
                batch = 1 ;
                time = 1 ;
                lat = 721 ;
                lon = 1440 ;

        variables:
                float32 toa_incident_solar_radiation(batch, time, lat, lon) ;
                float32 year_progress_sin(batch, time) ;
                float32 year_progress_cos(batch, time) ;
                float32 day_progress_sin(batch, time, lon) ;
                float32 day_progress_cos(batch, time, lon) ;
                float32 lon(lon) ;
                        lon:long_name = longitude ;
                        lon:units = degrees_east ;
                float32 lat(lat) ;
                        lat:long_name = latitude ;
                        lat:units = degrees_north ;
                timedelta64[ns] time(time) ;

        // global attributes:
        }<xarray.DataArray 'time' (time: 1)>
        array([21600000000000], dtype='timedelta64[ns]')
        Coordinates:
        * time     (time) timedelta64[ns] 06:00:00


        # Outputs

        predictions:
        xarray.Dataset {
        dimensions:
                time = 1 ;
                batch = 1 ;
                lat = 721 ;
                lon = 1440 ;
                level = 37 ;

        variables:
                float32 10m_u_component_of_wind(time, batch, lat, lon) ;
                float32 10m_v_component_of_wind(time, batch, lat, lon) ;
                float32 2m_temperature(time, batch, lat, lon) ;
                float32 geopotential(time, batch, level, lat, lon) ;
                float32 mean_sea_level_pressure(time, batch, lat, lon) ;
                float32 specific_humidity(time, batch, level, lat, lon) ;
                float32 temperature(time, batch, level, lat, lon) ;
                float32 total_precipitation_6hr(time, batch, lat, lon) ;
                float32 u_component_of_wind(time, batch, level, lat, lon) ;
                float32 v_component_of_wind(time, batch, level, lat, lon) ;
                float32 vertical_velocity(time, batch, level, lat, lon) ;
                float32 lon(lon) ;
                        lon:long_name = longitude ;
                        lon:units = degrees_east ;
                float32 lat(lat) ;
                        lat:long_name = latitude ;
                        lat:units = degrees_north ;
                int32 level(level) ;
                timedelta64[ns] time(time) ;

        // global attributes:
        }
        <xarray.DataArray 'time' (time: 1)>
        array([21600000000000], dtype='timedelta64[ns]')
        Coordinates:
        * time     (time) timedelta64[ns] 06:00:00
    """

    def __init__(
        self,
        run_forward,
        eval_inputs,
        eval_targets,
        eval_forcings,
        task_config,
        device=None,
    ):
        self.run_forward = run_forward
        self.eval_inputs = eval_inputs
        self.eval_targets = eval_targets
        self.eval_forcings = eval_forcings
        self.task_config = task_config
        self.lat = eval_inputs.lat.values
        self.lon = eval_inputs.lon.values
        self._grid = earth2mip.grid.LatLonGrid(self.lat.tolist(), self.lon.tolist())
        self._history_time_step = pd.Timedelta("6h")
        self._n_history_levels = (
            pd.Timedelta(task_config.input_duration) // self._history_time_step
        )
        self._device = device or torch.cuda.current_device()

    @property
    def input_info(self) -> time_loop.GeoTensorInfo:
        return time_loop.GeoTensorInfo(
            channel_names=self._get_in_channel_names(),
            grid=self._grid,
            n_history_levels=self._n_history_levels,
            history_time_step=self._history_time_step,
        )

    @property
    def output_info(self) -> time_loop.GeoTensorInfo:
        return time_loop.GeoTensorInfo(
            channel_names=self._out_channel_names,
            grid=self._grid,
            n_history_levels=self._n_history_levels,
            history_time_step=self._history_time_step,
        )

    @property
    def dtype(self):
        return torch.float32

    @property
    def device(self):
        return self._device

    @property
    def time_step(self) -> datetime.timedelta:
        return datetime.timedelta(hours=6)

    def initialize(self, x: torch.Tensor, time: datetime.datetime):
        x_jax = torch_to_jax(x)
        time = pd.Timestamp(time)
        dt = pd.Timedelta(self.time_step)
        inputs = self._get_inputs(x_jax, time, dt)
        rng = jax.random.PRNGKey(0)
        state = (time, inputs, rng)
        return state

    def step(self, state):
        time, inputs, rng = state
        time, inputs, predictions_xr, rng = self._step(time, inputs, rng)
        array = self._pack(predictions_xr)
        tensor = jax_to_torch(array)
        new_state = (time, inputs, rng)
        assert tensor.shape[1] == 1, "targets should only contain 1 time level"
        return new_state, tensor[:, 0]

    def _step(self, time, inputs, rng):
        rng, this_rng = jax.random.split(rng)

        forcings_template = self.eval_forcings.isel(time=slice(0, 1))
        target_template = self.eval_targets.isel(time=slice(0, 1))

        # get forcings
        forcing_time = time + forcings_template.time.values
        # add batch dim
        forcing_time = forcing_time[None]
        forcings = get_forcings(forcing_time, self.lat, self.lon)
        forcings = forcings.assign_coords(
            time=self.eval_forcings.time.isel(time=slice(0, 1))
        )
        del forcings["year_progress"]
        del forcings["day_progress"]

        predictions = self.run_forward(
            rng=this_rng,
            inputs=inputs,
            targets_template=target_template,
            forcings=forcings,
        )
        time = time + np.timedelta64(6, "h")
        next_frame = xarray.merge([predictions, forcings])
        return time, _get_next_inputs(inputs, next_frame), predictions, rng

    def _get_num_channels_x(self):
        vars_3d = sorted(
            set(graphcast.ALL_ATMOSPHERIC_VARS) & set(self.task_config.input_variables)
        )
        vars_surface = sorted(
            set(graphcast.TARGET_SURFACE_VARS) & set(self.task_config.input_variables)
        )
        return len(vars_3d) * len(self.task_config.pressure_levels) + len(vars_surface)

    def _get_in_channel_names(self) -> list[str]:
        return get_channel_names(
            self.task_config.input_variables, self.task_config.pressure_levels
        )

    @property
    def _out_channel_names(self) -> list[str]:
        return get_channel_names(
            self.task_config.target_variables, self.task_config.pressure_levels
        )

    @staticmethod
    def _pack(ds: xarray.Dataset) -> np.ndarray:
        """Stack a dataset into a single array

        The inverse operation to get_inputs. an xarray dataset is stacked, first
        the 3d variables, and then the surface variables. Forcings and static
        variables are ignored. Variable names are sorted before stacking to
        ensure deterministic order.

        Returns:
            (batch, time, channel, lat, lon) shaped array.

        """
        vars_3d = sorted(set(graphcast.ALL_ATMOSPHERIC_VARS) & set(ds))
        vars_surface = sorted(set(graphcast.TARGET_SURFACE_VARS) & set(ds))

<<<<<<< HEAD
        pl = [
            xarray_jax.unwrap(
                ds[v].transpose("batch", "time", "level", "lat", "lon").data
=======
        # setup output names
        state_codes = get_state_codes(self.task_config, 0)
        state_names = [str(c) for _, c in state_codes]
        self._diagnostic_names = [
            str(c) for _, c in self.target_codes if str(c) not in state_names
        ]
        self.out_channel_names = state_names + self._diagnostic_names

    def set_static(self, array, field, arr):
        k = self.in_codes.index(field)
        array[:, 0, k] = einops.rearrange(arr, "y x ->  (y x)")

    def set_static_variables(self, array):
        for field, arr in self._static_variables.items():
            arr = torch.from_numpy(arr)
            self.set_static(array, field, arr)

    def set_forcing(self, array, v, t, data):
        # (y x) b c
        i = self.in_codes.index((t, v))
        return array.at[:, :, i].set(data)

    def set_forcings(self, x, time: datetime.datetime, t: int):
        seconds = time.timestamp()
        lat, lon = np.meshgrid(self.grid.lat, self.grid.lon, indexing="ij")

        lat = lat.reshape([-1, 1])
        lon = lon.reshape([-1, 1])

        day_progress = data_utils.get_day_progress(seconds, lon)
        year_progress = data_utils.get_year_progress(seconds)
        x = self.set_forcing(x, "day_progress_sin", t, np.sin(day_progress))
        x = self.set_forcing(x, "day_progress_cos", t, np.cos(day_progress))
        x = self.set_forcing(x, "year_progress_sin", t, np.sin(year_progress))
        x = self.set_forcing(x, "year_progress_cos", t, np.cos(year_progress))

        timestamp = earth2mip.time.datetime_to_timestamp(time)
        tisr = toa_incident_solar_radiation_accumulated(timestamp, lat, lon)

        return self.set_forcing(x, "toa_incident_solar_radiation", t, tisr)

    def set_prognostic(self, array, t: int, data):
        index = self.prog_levels[t]
        return array.at[:, :, index].set(data)

    def get_prognostic(self, array, t: int):
        index = self.prog_levels[t]
        return array[:, :, index]

    def split_target(self, target):
        state_codes = get_state_codes(self.task_config, 0)
        index = np.array([c in state_codes for c in self.target_codes])

        state_increment = target[:, :, index]
        diagnostics = target[:, :, ~index]
        return state_increment, diagnostics

    def _to_latlon(self, array):
        array = einops.rearrange(array, "(y x) b c -> b c y x", y=len(self.grid.lat))
        p = jax.dlpack.to_dlpack(array)
        pt = torch.from_dlpack(p)
        return torch.flip(pt, [-2])

    def _input_codes(self):
        return list(get_codes(self.task_config))

    def step(self, rng, time, s):
        s = self.set_forcings(s, time - 1 * self.history_time_step, 0)
        s = self.set_forcings(s, time, 1)
        s = self.set_forcings(s, time + self.history_time_step, 2)

        x = (s - self.mean) / self.scale
        d = self.forward(rng=rng, x=x) * self.target_scale
        diff, diagnostics = self.split_target(d)
        x_next = self.get_prognostic(s, 1) + diff

        # update array
        s = self.set_prognostic(s, 0, self.get_prognostic(s, 1))
        s = self.set_prognostic(s, 1, x_next)

        # add state to output diagnostics
        diagnostics = jnp.concatenate([x_next, diagnostics], axis=-1)
        return s, diagnostics

    def __call__(self, time, x, restart=None):
        assert not restart, "not implemented"  # noqa
        ngrid = len(self.grid.lon) * len(self.grid.lat)
        array = torch.empty([ngrid, 1, len(self.in_codes)], device=x.device)

        # set input data
        x_codes = [cds.parse_channel(name) for name in self.in_channel_names]
        for t in range(2):
            index_in_input = [self.in_codes.index((t, c)) for c in x_codes]
            array[:, :, index_in_input] = einops.rearrange(
                torch.flip(x[:, t], [-2]), "b c y x -> (y x) b c"
>>>>>>> a17fd31a
            )
            for v in vars_3d
        ]
        sl = [xarray_jax.unwrap(ds[v].data)[:, :, np.newaxis] for v in vars_surface]

        return jax.numpy.concatenate(pl + sl, axis=2)

    def _get_inputs(self, x, time, dt):
        """get xarray inputs from stacked array x

        Args:
            x: (batch, time, channel, lat, lon) shaped array
                packed along the channel dimension. The order is 3d variables,
                then surface.
            time: the time of x[:, -1] (np.timedelta64)
            dt: the time difference along the time dimension
        Returns:
            xarray.Dataset like eval_inputs. Forcings are computed from time, lat, lon.
        """
        b, t, _, nx, ny = x.shape
        levels = self.task_config.pressure_levels
        vars_3d = sorted(
            set(graphcast.ALL_ATMOSPHERIC_VARS) & set(self.task_config.input_variables)
        )
        vars_surface = sorted(
            set(graphcast.TARGET_SURFACE_VARS) & set(self.task_config.input_variables)
        )
        vars_static = sorted(
            set(graphcast.STATIC_VARS) & set(self.task_config.input_variables)
        )

        n3d = len(levels) * len(vars_3d)
        pl = x[:, :, :n3d]

        n2d = len(vars_surface)
        sl = x[:, :, n3d : n3d + n2d]

        assert n2d + n3d == x.shape[2]
        inputs = xarray.Dataset()
        time_offset = np.arange(-t + 1, 1, 1) * dt
        assert time_offset.shape == (t,)
        inputs["time"] = (["time"], time_offset)
        inputs["level"] = (["level"], np.array(levels))

        pl = pl.reshape(b, t, len(vars_3d), len(levels), nx, ny)
        for i, var in enumerate(vars_3d):
            inputs[var] = (["batch", "time", "level", "lat", "lon"], pl[:, :, i])

        for i, var in enumerate(vars_surface):
            inputs[var] = (["batch", "time", "lat", "lon"], sl[:, :, i])

        for var in vars_static:
            inputs[var] = self.eval_inputs[var]

        forcings = get_forcings(
            time + time_offset[None],
            self.eval_inputs.lat.values,
            self.eval_inputs.lon.values,
        )
        del forcings["year_progress"]
        del forcings["day_progress"]
        inputs.update(forcings)
        inputs = inputs.set_coords(["time", "level", "lat", "lon"])

        return inputs


def load_stepper(
    checkpoint_path: str,
    dataset_filename: str,
    stats_dir: str,
    device: torch.device = None,
):
    # load checkpoint:
    with open(checkpoint_path, "rb") as f:
        ckpt = checkpoint.load(f, graphcast.CheckPoint)
        params = ckpt.params
        state = {}

    model_config = ckpt.model_config
    task_config = ckpt.task_config
    print("Model description:\n", ckpt.description, "\n")
    print("Model license:\n", ckpt.license, "\n")

    # load dataset
    example_batch = xarray.open_dataset(dataset_filename)
    assert example_batch.dims["time"] >= 3  # 2 for input, >=1 for targets

    # get eval data
    eval_steps = 1
    (
        eval_inputs,
        eval_targets,
        eval_forcings,
    ) = data_utils.extract_inputs_targets_forcings(
        example_batch,
        target_lead_times=slice("6h", f"{eval_steps*6}h"),
        **dataclasses.asdict(task_config),
    )

    print("All Examples:  ", example_batch.dims.mapping)
    print("Eval Inputs:   ", eval_inputs.dims.mapping)
    print("Eval Targets:  ", eval_targets.dims.mapping)
    print("Eval Forcings: ", eval_forcings.dims.mapping)

    # run autoregression
    assert model_config.resolution in (0, 360.0 / eval_inputs.sizes["lon"]), (
        "Model resolution doesn't match the data resolution. You likely want to "
        "re-filter the dataset list, and download the correct data."
    )

    print("Inputs:  ", eval_inputs.dims.mapping)
    print("Targets: ", eval_targets.dims.mapping)
    print("Forcings:", eval_forcings.dims.mapping)

    # load stats
    with open(os.path.join(stats_dir, "diffs_stddev_by_level.nc"), "rb") as f:
        diffs_stddev_by_level = xarray.load_dataset(f).compute()
    with open(os.path.join(stats_dir, "mean_by_level.nc"), "rb") as f:
        mean_by_level = xarray.load_dataset(f).compute()
    with open(os.path.join(stats_dir, "stddev_by_level.nc"), "rb") as f:
        stddev_by_level = xarray.load_dataset(f).compute()

    # jit the stuff
    # @title Build jitted functions, and possibly initialize random weights
    def construct_wrapped_graphcast(
        model_config: graphcast.ModelConfig, task_config: graphcast.TaskConfig
    ):
        """Constructs and wraps the GraphCast Predictor."""
        # Deeper one-step predictor.
        predictor = CachedGraphcast(model_config, task_config)

        # Modify inputs/outputs to `graphcast.GraphCast` to handle conversion to
        # from/to float32 to/from BFloat16
        predictor = casting.Bfloat16Cast(predictor)

        # Modify inputs/outputs to `casting.Bfloat16Cast` so the casting to/from
        # BFloat16 happens after applying normalization to the inputs/targets.
        predictor = normalization.InputsAndResiduals(
            predictor,
            diffs_stddev_by_level=diffs_stddev_by_level,
            mean_by_level=mean_by_level,
            stddev_by_level=stddev_by_level,
        )

        # Wraps everything so the one-step model can produce trajectories.
        predictor = autoregressive.Predictor(predictor, gradient_checkpointing=True)
        return predictor

    @hk.transform_with_state
    def run_forward(model_config, task_config, inputs, targets_template, forcings):
        predictor = construct_wrapped_graphcast(model_config, task_config)
        return predictor(inputs, targets_template=targets_template, forcings=forcings)

    # Jax doesn't seem to like passing configs as args through the jit. Passing it
    # in via partial (instead of capture by closure) forces jax to invalidate the
    # jit cache if you change configs.
    def with_configs(fn):
        return functools.partial(fn, model_config=model_config, task_config=task_config)

    # Always pass params and state, so the usage below are simpler
    def with_params(fn):
        return functools.partial(fn, params=params, state=state)

    # Our models aren't stateful, so the state is always empty, so just return the
    # predictions. This is requiredy by our rollout code, and generally simpler.
    def drop_state(fn):
        return lambda **kw: fn(**kw)[0]

    run_forward_jitted = drop_state(
        with_params(jax.jit(with_configs(run_forward.apply)))
    )
    stepper = GraphcastStepper(
        run_forward_jitted,
        eval_inputs,
        eval_targets,
        eval_forcings,
        task_config,
        device=device,
    )
    return stepper


def _load_time_loop_from_description(
    package,
    checkpoint_path: str,
    resolution: float,
    device="cuda:0",
) -> TimeStepperLoop:
    checkpoint = package.get(os.path.join("params", checkpoint_path))
    dataset = {
        0.25: "source-era5_date-2022-01-01_res-0.25_levels-13_steps-04.nc",
        1.0: "source-era5_date-2022-01-01_res-1.0_levels-13_steps-04.nc",
    }[resolution]
    dataset_path = package.get(os.path.join("dataset", dataset))
    stats_dir = package.get("stats", recursive=True)
    stepper = load_stepper(checkpoint, dataset_path, stats_dir, device=device)
    return TimeStepperLoop(stepper)


# explicit graphcast versions
def load_time_loop(
    package,
    pretrained=True,
    device="cuda:0",
) -> TimeStepperLoop:
    return _load_time_loop_from_description(
        package=package,
        checkpoint_path="GraphCast - ERA5 1979-2017 - resolution 0.25 - pressure levels 37 - mesh 2to6 - precipitation input and output.npz",  # noqa
        resolution=0.25,
        device=device,
    )


def load_time_loop_small(
    package,
    pretrained=True,
    device="cuda:0",
) -> TimeStepperLoop:
    return _load_time_loop_from_description(
        package=package,
        checkpoint_path="GraphCast_small - ERA5 1979-2015 - resolution 1.0 - pressure levels 13 - mesh 2to5 - precipitation input and output.npz",  # noqa
        resolution=1.0,
        device=device,
    )


def load_time_loop_operational(
    package,
    pretrained=True,
    device="cuda:0",
) -> TimeStepperLoop:
    return _load_time_loop_from_description(
        package=package,
        checkpoint_path="GraphCast_operational - ERA5-HRES 1979-2021 - resolution 0.25 - pressure levels 13 - mesh 2to6 - precipitation output only.npz",  # noqa
        resolution=0.25,
        device=device,
    )<|MERGE_RESOLUTION|>--- conflicted
+++ resolved
@@ -13,59 +13,43 @@
 # WITHOUT WARRANTIES OR CONDITIONS OF ANY KIND, either express or implied.
 # See the License for the specific language governing permissions and
 # limitations under the License.
-<<<<<<< HEAD
 # TODO add license text from graphcast
-import os
 import dataclasses
 import functools
+import os
+
 from earth2mip.time_loop import TimeStepperLoop
 
 __all__ = ["load_time_loop", "load_time_loop_operational", "load_time_loop_small"]
-=======
+
+
 import datetime
-import functools
-import logging
-import os
-from typing import List
->>>>>>> a17fd31a
-
-
-import torch
-import pandas as pd
-import datetime
-import jax.dlpack
-from graphcast import autoregressive
-from graphcast import casting
-from graphcast import checkpoint
-from graphcast import data_utils
-from graphcast import graphcast
-from graphcast import normalization
-from graphcast import xarray_jax
-from graphcast.rollout import _get_next_inputs
-from graphcast.data_utils import add_derived_vars
+import warnings
+
 import haiku as hk
 import jax
+import jax.dlpack
+import joblib
 import numpy as np
+import pandas as pd
+import torch
 import xarray
-<<<<<<< HEAD
-import joblib
-import warnings
-
+from graphcast import (
+    autoregressive,
+    casting,
+    checkpoint,
+    data_utils,
+    graphcast,
+    normalization,
+    xarray_jax,
+)
+from graphcast.data_utils import add_derived_vars
+from graphcast.rollout import _get_next_inputs
 from modulus.utils.zenith_angle import toa_incident_solar_radiation_accumulated
+
+import earth2mip.grid
+from earth2mip import time_loop
 from earth2mip.initial_conditions import cds
-from earth2mip import time_loop
-import earth2mip.grid
-=======
-from graphcast import checkpoint, data_utils, graphcast
-from graphcast.graphcast import TaskConfig
-from modulus.utils.zenith_angle import toa_incident_solar_radiation_accumulated
-
-import earth2mip.grid
-import earth2mip.time
-from earth2mip.initial_conditions import cds
-from earth2mip.time_loop import TimeLoop
->>>>>>> a17fd31a
-
 
 # see ecwmf parameter table https://codes.ecmwf.int/grib/param-db/?&filter=grib1&table=128 # noqa
 CODE_TO_GRAPHCAST_NAME = {
@@ -99,36 +83,9 @@
 class CachedGraphcast(graphcast.GraphCast):
     """GraphCast with cached graph structures"""
 
-<<<<<<< HEAD
     def _maybe_init(self, sample_inputs):
         if self._initialized:
             return
-=======
-    For convenience and backwards compatibility, it is nice to have a string
-    representation of this tuple (e.g. "t850" -> (id=130, level=850)).
-    earth2mip.initial_conditions.cds has utilities for doing this, but does not
-    include "history". please note there is no I/O in this code.
-    """
-    lookup_code = cds.keys_to_vals(CODE_TO_GRAPHCAST_NAME)
-    output = []
-    for v in sorted(variables):
-        if v in time_dependent:
-            for history in time_levels:
-                output.append((history, v))  # noqa
-        elif v in static_inputs:
-            output.append(v)  # noqa
-        elif v in lookup_code:
-            code = lookup_code[v]
-            if v in pl_inputs:
-                for history in time_levels:
-                    for level in levels:
-                        output.append(  # noqa
-                            (history, cds.PressureLevelCode(code, level=level))
-                        )
-            else:
-                for history in time_levels:
-                    output.append((history, cds.SingleLevelCode(code)))  # noqa
->>>>>>> a17fd31a
         else:
             self._init_mesh_properties()
             self._init_grid_properties(
@@ -472,107 +429,9 @@
         vars_3d = sorted(set(graphcast.ALL_ATMOSPHERIC_VARS) & set(ds))
         vars_surface = sorted(set(graphcast.TARGET_SURFACE_VARS) & set(ds))
 
-<<<<<<< HEAD
         pl = [
             xarray_jax.unwrap(
                 ds[v].transpose("batch", "time", "level", "lat", "lon").data
-=======
-        # setup output names
-        state_codes = get_state_codes(self.task_config, 0)
-        state_names = [str(c) for _, c in state_codes]
-        self._diagnostic_names = [
-            str(c) for _, c in self.target_codes if str(c) not in state_names
-        ]
-        self.out_channel_names = state_names + self._diagnostic_names
-
-    def set_static(self, array, field, arr):
-        k = self.in_codes.index(field)
-        array[:, 0, k] = einops.rearrange(arr, "y x ->  (y x)")
-
-    def set_static_variables(self, array):
-        for field, arr in self._static_variables.items():
-            arr = torch.from_numpy(arr)
-            self.set_static(array, field, arr)
-
-    def set_forcing(self, array, v, t, data):
-        # (y x) b c
-        i = self.in_codes.index((t, v))
-        return array.at[:, :, i].set(data)
-
-    def set_forcings(self, x, time: datetime.datetime, t: int):
-        seconds = time.timestamp()
-        lat, lon = np.meshgrid(self.grid.lat, self.grid.lon, indexing="ij")
-
-        lat = lat.reshape([-1, 1])
-        lon = lon.reshape([-1, 1])
-
-        day_progress = data_utils.get_day_progress(seconds, lon)
-        year_progress = data_utils.get_year_progress(seconds)
-        x = self.set_forcing(x, "day_progress_sin", t, np.sin(day_progress))
-        x = self.set_forcing(x, "day_progress_cos", t, np.cos(day_progress))
-        x = self.set_forcing(x, "year_progress_sin", t, np.sin(year_progress))
-        x = self.set_forcing(x, "year_progress_cos", t, np.cos(year_progress))
-
-        timestamp = earth2mip.time.datetime_to_timestamp(time)
-        tisr = toa_incident_solar_radiation_accumulated(timestamp, lat, lon)
-
-        return self.set_forcing(x, "toa_incident_solar_radiation", t, tisr)
-
-    def set_prognostic(self, array, t: int, data):
-        index = self.prog_levels[t]
-        return array.at[:, :, index].set(data)
-
-    def get_prognostic(self, array, t: int):
-        index = self.prog_levels[t]
-        return array[:, :, index]
-
-    def split_target(self, target):
-        state_codes = get_state_codes(self.task_config, 0)
-        index = np.array([c in state_codes for c in self.target_codes])
-
-        state_increment = target[:, :, index]
-        diagnostics = target[:, :, ~index]
-        return state_increment, diagnostics
-
-    def _to_latlon(self, array):
-        array = einops.rearrange(array, "(y x) b c -> b c y x", y=len(self.grid.lat))
-        p = jax.dlpack.to_dlpack(array)
-        pt = torch.from_dlpack(p)
-        return torch.flip(pt, [-2])
-
-    def _input_codes(self):
-        return list(get_codes(self.task_config))
-
-    def step(self, rng, time, s):
-        s = self.set_forcings(s, time - 1 * self.history_time_step, 0)
-        s = self.set_forcings(s, time, 1)
-        s = self.set_forcings(s, time + self.history_time_step, 2)
-
-        x = (s - self.mean) / self.scale
-        d = self.forward(rng=rng, x=x) * self.target_scale
-        diff, diagnostics = self.split_target(d)
-        x_next = self.get_prognostic(s, 1) + diff
-
-        # update array
-        s = self.set_prognostic(s, 0, self.get_prognostic(s, 1))
-        s = self.set_prognostic(s, 1, x_next)
-
-        # add state to output diagnostics
-        diagnostics = jnp.concatenate([x_next, diagnostics], axis=-1)
-        return s, diagnostics
-
-    def __call__(self, time, x, restart=None):
-        assert not restart, "not implemented"  # noqa
-        ngrid = len(self.grid.lon) * len(self.grid.lat)
-        array = torch.empty([ngrid, 1, len(self.in_codes)], device=x.device)
-
-        # set input data
-        x_codes = [cds.parse_channel(name) for name in self.in_channel_names]
-        for t in range(2):
-            index_in_input = [self.in_codes.index((t, c)) for c in x_codes]
-            array[:, :, index_in_input] = einops.rearrange(
-                torch.flip(x[:, t], [-2]), "b c y x -> (y x) b c"
->>>>>>> a17fd31a
             )
             for v in vars_3d
         ]
