# SPDX-FileCopyrightText: Copyright (c) 2023 NVIDIA CORPORATION & AFFILIATES.
# SPDX-FileCopyrightText: All rights reserved.
# SPDX-License-Identifier: Apache-2.0
#
# Licensed under the Apache License, Version 2.0 (the "License");
# you may not use this file except in compliance with the License.
# You may obtain a copy of the License at
#
# http://www.apache.org/licenses/LICENSE-2.0
#
# Unless required by applicable law or agreed to in writing, software
# distributed under the License is distributed on an "AS IS" BASIS,
# WITHOUT WARRANTIES OR CONDITIONS OF ANY KIND, either express or implied.
# See the License for the specific language governing permissions and
# limitations under the License.

import datetime
import torch

import numpy as np
import xarray
import json
<<<<<<< HEAD
import modulus
=======
import logging
>>>>>>> c674c8d1
from earth2mip import registry, schema, networks, config, initial_conditions, geometry
from earth2mip.time_loop import TimeLoop
from earth2mip.schema import Grid

from modulus.utils.filesystem import Package
from modulus.utils.sfno.zenith_angle import cos_zenith_angle

logger = logging.getLogger(__file__)

# TODO: Added here explicitly for better access. This will be imported from:
# modulus repo after this PR is merged: https://github.com/NVIDIA/modulus/pull/138
class _DLWPWrapper(torch.nn.Module):
    def __init__(
        self,
        model,
        lsm,
        longrid,
        latgrid,
        topographic_height,
        ll_to_cs_mapfile_path,
        cs_to_ll_mapfile_path,
    ):
        super(_DLWPWrapper, self).__init__()
        self.model = model
        self.lsm = lsm
        self.longrid = longrid
        self.latgrid = latgrid
        self.topographic_height = topographic_height

        # load map weights
        self.input_map_wts = xarray.open_dataset(ll_to_cs_mapfile_path)
        self.output_map_wts = xarray.open_dataset(cs_to_ll_mapfile_path)

    @property
    def channel_names():
        return ["t850", "z1000", "z700", "z500", "z300", "tcwv", "t2m"]

    def prepare_input(self, input, time):
        device = input.device
        dtype = input.dtype

        i = self.input_map_wts.row.values - 1
        j = self.input_map_wts.col.values - 1
        data = self.input_map_wts.S.values
        M = torch.sparse_coo_tensor(np.array((i, j)), data).type(dtype).to(device)

        bs, t, chan = input.shape[0], input.shape[1], input.shape[2]
        input = input.reshape(bs * t * chan, -1) @ M.T
        input = input.reshape(bs, t, chan, 6, 64, 64)
        input_list = list(torch.split(input, 1, dim=1))
        input_list = [tensor.squeeze(1) for tensor in input_list]
        repeat_vals = (input.shape[0], -1, -1, -1, -1)  # repeat along batch dimension
        for i in range(len(input_list)):
            tisr = np.maximum(
                cos_zenith_angle(
                    time
                    - datetime.timedelta(hours=6 * (input.shape[0] - 1))
                    + datetime.timedelta(hours=6 * i),
                    self.longrid,
                    self.latgrid,
                ),
                0,
            ) - (
                1 / np.pi
            )  # subtract mean value
            tisr = (
                torch.tensor(tisr, dtype=dtype)
                .to(device)
                .unsqueeze(dim=0)
                .unsqueeze(dim=0)
            )  # add channel and batch size dimension
            tisr = tisr.expand(*repeat_vals)  # TODO - find better way to batch TISR
            input_list[i] = torch.cat(
                (input_list[i], tisr), dim=1
            )  # concat along channel dim

        input_model = torch.cat(
            input_list, dim=1
        )  # concat the time dimension into channels

        lsm_tensor = torch.tensor(self.lsm, dtype=dtype).to(device).unsqueeze(dim=0)
        lsm_tensor = lsm_tensor.expand(*repeat_vals)
        topographic_height_tensor = (
            torch.tensor((self.topographic_height - 3.724e03) / 8.349e03, dtype=dtype)
            .to(device)
            .unsqueeze(dim=0)
        )
        topographic_height_tensor = topographic_height_tensor.expand(*repeat_vals)

        input_model = torch.cat(
            (input_model, lsm_tensor, topographic_height_tensor), dim=1
        )
        return input_model

    def prepare_output(self, output):
        device = output.device
        dtype = output.dtype
        output = torch.split(output, output.shape[1] // 2, dim=1)
        output = torch.stack(output, dim=1)  # add time dimension back in
        i = self.output_map_wts.row.values - 1
        j = self.output_map_wts.col.values - 1
        data = self.output_map_wts.S.values
        M = torch.sparse_coo_tensor(np.array((i, j)), data).type(dtype).to(device)

        output = output.reshape(output.shape[0], 2, output.shape[2], -1) @ M.T
        output = output.reshape(output.shape[0], 2, output.shape[2], 721, 1440)

        return output

    def forward(self, x, time):
        x = self.prepare_input(x, time)
        y = self.model(x)
        return self.prepare_output(y)


def load(package, *, pretrained=True, device="cuda"):
    assert pretrained

    # load static datasets
    lsm = xarray.open_dataset(package.get("land_sea_mask_rs_cs.nc"))["lsm"].values
    topographic_height = xarray.open_dataset(package.get("geopotential_rs_cs.nc"))[
        "z"
    ].values
    latlon_grids = xarray.open_dataset(package.get("latlon_grid_field_rs_cs.nc"))
    latgrid, longrid = latlon_grids["latgrid"].values, latlon_grids["longrid"].values

    # load maps
    ll_to_cs_mapfile_path = package.get("map_LL721x1440_CS64.nc")
    cs_to_ll_mapfile_path = package.get("map_CS64_LL721x1440.nc")

    with torch.cuda.device(device):
        core_model = modulus.Module.from_checkpoint(package.get("dlwp.mdlus"))
        model = _DLWPWrapper(
            core_model,
            lsm,
            longrid,
            latgrid,
            topographic_height,
            ll_to_cs_mapfile_path,
            cs_to_ll_mapfile_path,
        )

        channel_names = ["t850", "z1000", "z700", "z500", "z300", "tcwv", "t2m"]
        center = np.load(package.get("global_means.npy"))
        scale = np.load(package.get("global_stds.npy"))
        grid = schema.Grid.grid_721x1440
        dt = datetime.timedelta(hours=12)
        inference = networks.Inference(
            model,
            channels=None,
            center=center,
            scale=scale,
            grid=grid,
            channel_names=channel_names,
            time_step=dt,
            n_history=1,
        )
        inference.to(device)
        return inference<|MERGE_RESOLUTION|>--- conflicted
+++ resolved
@@ -20,11 +20,8 @@
 import numpy as np
 import xarray
 import json
-<<<<<<< HEAD
 import modulus
-=======
 import logging
->>>>>>> c674c8d1
 from earth2mip import registry, schema, networks, config, initial_conditions, geometry
 from earth2mip.time_loop import TimeLoop
 from earth2mip.schema import Grid
