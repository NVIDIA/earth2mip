--- conflicted
+++ resolved
@@ -198,11 +198,7 @@
 
     @property
     def device(self) -> torch.device:
-<<<<<<< HEAD
-        return "cuda"
-=======
         return torch.device("cuda")  # Only supports cuda
->>>>>>> bea410d7
 
     def normalize(self, x):
         # No normalization for pangu
