# SPDX-FileCopyrightText: Copyright (c) 2023 NVIDIA CORPORATION & AFFILIATES.
# SPDX-FileCopyrightText: All rights reserved.
# SPDX-License-Identifier: Apache-2.0
#
# Licensed under the Apache License, Version 2.0 (the "License");
# you may not use this file except in compliance with the License.
# You may obtain a copy of the License at
#
# http://www.apache.org/licenses/LICENSE-2.0
#
# Unless required by applicable law or agreed to in writing, software
# distributed under the License is distributed on an "AS IS" BASIS,
# WITHOUT WARRANTIES OR CONDITIONS OF ANY KIND, either express or implied.
# See the License for the specific language governing permissions and
# limitations under the License.

# %%
import os
import datetime

# Set number of GPUs to use to 1
os.environ["WORLD_SIZE"] = "1"
# Set model registry as a local folder
model_registry = os.path.join(os.path.dirname(os.path.realpath(os.getcwd())), "models")
os.makedirs(model_registry, exist_ok=True)
os.environ["MODEL_REGISTRY"] = model_registry

import earth2mip.networks.dlwp as dlwp
from earth2mip import (
    registry,
    inference_ensemble,
)
from earth2mip.initial_conditions import cds
from modulus.distributed import DistributedManager
from os.path import dirname, abspath, join

# %% Load model package and data source
device = DistributedManager().device
print(f"Loading dlwp model onto {device}, this can take a bit")
package = registry.get_model("e2mip://dlwp")
inferencer = dlwp.load(package, device=device)
<<<<<<< HEAD
cds_data_source = cds.DataSource(inferencer.in_channel_names)
# Stack two data-sources together for double timestep inputs
time = datetime.datetime(2018, 1, 1)
# TODO refactor this into a function to be shared with graphcast_simple.py, and
# all the inference scripts or add a history flag to the data source.
ds1 = cds_data_source[time]
ds2 = cds_data_source[time - datetime.timedelta(hours=6)]
ds = xr.concat([ds2, ds1], dim="time")
data_source = {time: ds}
=======
data_source = cds.DataSource(inferencer.in_channel_names)
>>>>>>> bea410d7
time = datetime.datetime(2018, 1, 1)

# %% Run inference
ds = inference_ensemble.run_basic_inference(
    inferencer,
    n=12,
    data_source=data_source,
    time=time,
)
print(ds)

# %% Post-process
# %% Post-process
import matplotlib.pyplot as plt

output = f"{dirname(dirname(abspath(__file__)))}/outputs/workflows"
os.makedirs(output, exist_ok=True)

arr = ds.sel(channel="t2m").values
fig, axs = plt.subplots(1, 13, figsize=(13 * 5, 5))
for i in range(13):
    axs[i].imshow(arr[i, 0])
plt.savefig(join(output, "t2m_field_dlwp.png"), bbox_inches="tight")<|MERGE_RESOLUTION|>--- conflicted
+++ resolved
@@ -39,19 +39,7 @@
 print(f"Loading dlwp model onto {device}, this can take a bit")
 package = registry.get_model("e2mip://dlwp")
 inferencer = dlwp.load(package, device=device)
-<<<<<<< HEAD
-cds_data_source = cds.DataSource(inferencer.in_channel_names)
-# Stack two data-sources together for double timestep inputs
-time = datetime.datetime(2018, 1, 1)
-# TODO refactor this into a function to be shared with graphcast_simple.py, and
-# all the inference scripts or add a history flag to the data source.
-ds1 = cds_data_source[time]
-ds2 = cds_data_source[time - datetime.timedelta(hours=6)]
-ds = xr.concat([ds2, ds1], dim="time")
-data_source = {time: ds}
-=======
 data_source = cds.DataSource(inferencer.in_channel_names)
->>>>>>> bea410d7
 time = datetime.datetime(2018, 1, 1)
 
 # %% Run inference
